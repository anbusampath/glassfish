--- conflicted
+++ resolved
@@ -255,18 +255,9 @@
      */
     private void verifyApplicationEnabled(String appId) {
         if (appId == null) {
-<<<<<<< HEAD
-            /* FIXME: appId is null in concurrent tasks because app context isn't propagated 
-              and is empty by default. 
-            This should be fixed: either propagate an application context if there's no current context,
-            or set up a proper app context when the concurrent task is submitted.
-             */
-            return true;
-=======
             IllegalStateException ex = new IllegalStateException("The appId is null");
             LOG.log(Level.WARNING, "Context handle not in valid state. Do not run the task. " + ex.getMessage(), ex);
             throw ex;
->>>>>>> c00c12d7
         }
         Application app = applications.getApplication(appId);
         if (app != null && !deployment.isAppEnabled(app)) {
@@ -274,12 +265,7 @@
             LOG.log(Level.WARNING, "Context handle not in valid state. Do not run the task. " + ex.getMessage(), ex);
             throw ex;
         }
-<<<<<<< HEAD
-        // we know the application name but don't have an application yet, it is starting.
-        return true;
-=======
         // if we know the application name but don't have an application yet, it is starting, and thus enabled
->>>>>>> c00c12d7
     }
 
 
