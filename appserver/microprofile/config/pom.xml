--- conflicted
+++ resolved
@@ -77,15 +77,8 @@
                         
                         <!-- A list of packages that are exposed to classes outside the bundle -->
                         <Export-Package>
-<<<<<<< HEAD
-                            org.glassfish.microprofile.config,
-                            io.helidon.common.config,
-                            io.helidon.config.mp,
-                            io.helidon.config
-=======
                             io.helidon.config,
                             io.helidon.config.mp,
->>>>>>> e0a5cfc1
                         </Export-Package>
                         
                         <!-- A list of dependencies to include in the bundle (as they're not native OSGI bundles) -->
@@ -93,31 +86,12 @@
                             <!--
                                 The helidon MP config dependency tree, illustrating what we actually output to the GF bundle
                             -->
-                            groupId=io.helidon.microprofile.config,
-<<<<<<< HEAD
-                                groupId=io.helidon.config;artifactId=helidon-config-mp,
-                                    groupId=io.helidon.common;artifactId=helidon-common,
-                                    groupId=io.helidon.common;artifactId=helidon-common-service-loader,
-                                    groupId=io.helidon.config;artifactId=helidon-config-yaml-mp,
-                                    groupId=io.helidon.config;artifactId=helidon-config,
-                                        groupId=io.helidon.inject;artifactId=helidon-inject-api,
-                                        groupId=io.helidon.logging;artifactId=helidon-logging-common,
-                                        groupId=io.helidon.common;artifactId=helidon-common-types,
-                                            groupId=io.helidon.builder;artifactId=helidon-builder-api,
-                                        groupId=io.helidon.common;artifactId=helidon-common-config,
-                                            groupId=io.helidon.common;artifactId=helidon-common-mapper,
-                                        <!--
-                                        groupId=io.helidon.common;artifactId=helidon-common-reactive,
-                                            groupId=io.helidon.common;artifactId=helidon-common-mapper, -->
-                                        groupId=io.helidon.common;artifactId=helidon-common-media-type,
-=======
                             groupId=io.helidon.config;artifactId=helidon-config-mp,
                             groupId=io.helidon.common;artifactId=helidon-common,
                             groupId=io.helidon.common;artifactId=helidon-common-service-loader,
                             groupId=io.helidon.config;artifactId=helidon-config-yaml-mp,
                             groupId=io.helidon.config;artifactId=helidon-config,
                             groupId=io.helidon.common;artifactId=helidon-common-media-type,
->>>>>>> e0a5cfc1
                             groupId=io.helidon.config;artifactId=helidon-config-yaml,
                             artifactId=snakeyaml,
                         </Embed-Dependency>
