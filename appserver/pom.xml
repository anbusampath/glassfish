<?xml version="1.0" encoding="UTF-8"?>
<!--

    Copyright (c) 2021, 2024 Contributors to Eclipse Foundation.
    Copyright (c) 1997, 2021 Oracle and/or its affiliates. All rights reserved.

    This program and the accompanying materials are made available under the
    terms of the Eclipse Public License v. 2.0, which is available at
    http://www.eclipse.org/legal/epl-2.0.

    This Source Code may also be made available under the following Secondary
    Licenses when the conditions for such availability set forth in the
    Eclipse Public License v. 2.0 are satisfied: GNU General Public License,
    version 2 with the GNU Classpath Exception, which is available at
    https://www.gnu.org/software/classpath/license.html.

    SPDX-License-Identifier: EPL-2.0 OR GPL-2.0 WITH Classpath-exception-2.0

-->

<project xmlns="http://maven.apache.org/POM/4.0.0" xmlns:xsi="http://www.w3.org/2001/XMLSchema-instance" xsi:schemaLocation="http://maven.apache.org/POM/4.0.0 http://maven.apache.org/xsd/maven-4.0.0.xsd">
    <modelVersion>4.0.0</modelVersion>

    <parent>
        <groupId>org.glassfish.main</groupId>
        <artifactId>glassfish-nucleus-parent</artifactId>
        <version>8.0.0-SNAPSHOT</version>
        <relativePath>../nucleus/pom.xml</relativePath>
    </parent>

    <artifactId>glassfish-parent</artifactId>
    <packaging>pom</packaging>

    <name>Eclipse GlassFish Parent Project</name>
    <description>Eclipse GlassFish Parent Project</description>
    <url>https://projects.eclipse.org/projects/ee4j.glassfish</url>

    <modules>
        <module>common</module>
        <module>ldapbp</module>
        <module>libpam4j</module>
        <module>ha</module>
        <module>deployment</module>
        <module>admin</module>
        <module>core</module>
        <module>transaction</module>
        <module>web</module>
        <module>ejb</module>
        <module>resources</module>
        <module>connectors</module>
        <module>load-balancer</module>
        <module>jms</module>
        <module>jdbc</module>
        <module>persistence</module>
        <module>concurrent</module>
        <module>batch</module>
        <module>extras</module>
        <module>admingui</module>
        <module>extras/embedded/shell</module>
        <module>featuresets</module>
        <module>distributions</module>
        <module>security</module>
        <module>tests</module>
        <module>osgi-platforms</module>
        <module>flashlight</module>
        <module>grizzly</module>
        <module>webservices</module>
        <module>orb</module>
        <module>appclient</module>
        <module>itest-tools</module>
        <module>ant-tasks</module>
    </modules>

    <scm>
        <connection>scm:git:git://github.com/eclipse-ee4j/glassfish.git</connection>
        <developerConnection>scm:git:git://github.com/eclipse-ee4j/glassfish.git</developerConnection>
        <url>https://github.com/eclipse-ee4j/glassfish</url>
    </scm>

    <properties>
        <!-- Jakarta API Versions -->

        <!-- Jakarta Faces -->
        <jakarta.faces-api.version>4.1.0</jakarta.faces-api.version>
        <mojarra.version>4.1.0</mojarra.version>

        <!-- Jakarta WebSocket -->
        <jakarta.websocket-api.version>2.2.0</jakarta.websocket-api.version>
        <tyrus.version>2.2.0-M1</tyrus.version>

        <!-- Jakarta Concurrency -->
        <jakarta.concurrent-api.version>3.1.0</jakarta.concurrent-api.version>
        <concurro.version>3.1.0-M4</concurro.version>

        <!-- Jakarta Interceptors -->
        <jakarta.interceptor-api.version>2.2.0</jakarta.interceptor-api.version>

        <!-- Jakarta Security + Authentication/Authorization -->
        <!-- APIs -->
        <jakarta.security-api.version>4.0.0</jakarta.security-api.version>
        <jakarta.authorization-api.version>3.0.0</jakarta.authorization-api.version>
        <jakarta.authentication-api.version>3.1.0</jakarta.authentication-api.version>
        <!-- Implementations -->
        <soteria.version>4.0.0</soteria.version>
        <exousia.version>3.0.0-M3</exousia.version>
        <epicyro.version>3.1.0</epicyro.version>
        <!-- Dependencies -->
        <nimbus.version>9.40</nimbus.version>
        <jcip.version>1.0.2</jcip.version>

        <!-- Jakarta Messaging -->
        <jakarta.messaging-api.version>3.1.0</jakarta.messaging-api.version>
        <openmq.version>6.5.0</openmq.version>

        <!-- Jakarta Persistence -->
<<<<<<< HEAD
        <jakarta.persistence-api.version>3.2.0</jakarta.persistence-api.version>
        <eclipselink.version>5.0.0-B02</eclipselink.version>
=======
        <jakarta.persistence-api.version>3.1.0</jakarta.persistence-api.version>
        <eclipselink.version>4.0.3</eclipselink.version>
>>>>>>> a3faa17c
        <eclipselink.asm.version>9.7.0</eclipselink.asm.version>

        <!-- Jakarta Transactions -->
        <jakarta.transaction-api.version>2.0.1</jakarta.transaction-api.version>

        <!-- Jakarta Connectors -->
        <jakarta.resource-api.version>2.1.0</jakarta.resource-api.version>

        <!-- Jakarta Batch -->
        <jakarta.batch-api.version>2.1.1</jakarta.batch-api.version>
        <jbatch.version>2.1.1</jbatch.version>

        <!-- Jakarta Enterprise beans -->
        <jakarta.ejb-api.version>4.0.1</jakarta.ejb-api.version>

        <!-- Jakarta JSON -->
        <jakarta.jsonp-api.version>2.1.3</jakarta.jsonp-api.version>
        <parsson.version>1.1.7</parsson.version>
        <parsson-media.version>1.1.7</parsson-media.version>
        <jakarta.json.bind-api.version>3.0.1</jakarta.json.bind-api.version>
        <yasson.version>3.0.3</yasson.version>

        <!-- Jakarta Pages and Jakarta Standard Tag Library -->
        <jakarta.pages-api.version>4.0.0</jakarta.pages-api.version>
        <jstl-api.version>3.0.0</jstl-api.version>
        <wasp.version>4.0.0-M1</wasp.version>

        <!-- Used for Jakarta SOAP (XML Web Services) -->
        <xmlsec.version>4.0.2</xmlsec.version>
        <woodstox.version>7.0.0</woodstox.version>
        <stax2-api.version>4.2.2</stax2-api.version>

        <!-- Jakarta CDI -->
        <jakarta.cdi-api.version>4.1.0</jakarta.cdi-api.version>
        <weld.version>6.0.0.Beta1</weld.version>
        <jboss.classfilewriter.version>1.3.1.Final</jboss.classfilewriter.version>

        <!-- Jakarta MVC -->
        <jakarta.mvc-api.version>2.1.0</jakarta.mvc-api.version>
        <krazo.version>3.0.1</krazo.version>

        <!-- MicroProfile Config -->
        <microprofile.config-api.version>3.1</microprofile.config-api.version>
        <helidon-config.version>4.0.10</helidon-config.version>

        <!-- MicroProfile JWT / JWT Authentication Mechanism for Jakarta Security -->
        <microprofile-jwt-auth-api.version>2.1</microprofile-jwt-auth-api.version>
        <omnifaces-jwt-auth.version>3.0.0</omnifaces-jwt-auth.version>

        <!-- MicroProfile REST Client -->
        <microprofile.rest-client.version>3.0.1</microprofile.rest-client.version>
        <reactive-streams.version>1.0.4</reactive-streams.version>

        <!-- Admin console components -->
        <jsftemplating.version>4.1.0-M1</jsftemplating.version>
        <jsf-ext.version>0.2</jsf-ext.version>
        <woodstock.version>6.0.1</woodstock.version>
        <woodstock-dataprovider.version>1.0</woodstock-dataprovider.version>
        <woodstock-dojo-ajax-nodemo.version>1.12.4</woodstock-dojo-ajax-nodemo.version>
        <woodstock-json.version>2.0</woodstock-json.version>
        <woodstock-prototype.version>1.7.3</woodstock-prototype.version>

        <!-- Other -->
        <dbschema.version>6.7</dbschema.version>
        <schema2beans.version>6.7</schema2beans.version>
        <derby.version>10.15.2.0</derby.version>
        <wsdl4j.version>1.6.3</wsdl4j.version>
        <maven-rar-plugin.version>3.0.0</maven-rar-plugin.version>

        <product.name>Eclipse GlassFish</product.name>
        <product.name.abbreviation>GF</product.name.abbreviation>

        <admin.command.name>asadmin</admin.command.name>
        <domain.template.defaultJarFileName>appserver-domain.jar</domain.template.defaultJarFileName>
        <install.dir.name>glassfish8</install.dir.name>

        <test.logManager>org.glassfish.main.jul.GlassFishLogManager</test.logManager>
    </properties>

    <dependencyManagement>
        <dependencies>
            <!-- Jakarta Faces -->
            <dependency>
                <groupId>jakarta.faces</groupId>
                <artifactId>jakarta.faces-api</artifactId>
                <version>${jakarta.faces-api.version}</version>
            </dependency>
            <dependency>
                <groupId>org.glassfish</groupId>
                <artifactId>jakarta.faces</artifactId>
                <version>${mojarra.version}</version>
            </dependency>

            <!-- Jakarta WebSocket -->
            <dependency>
                <groupId>jakarta.websocket</groupId>
                <artifactId>jakarta.websocket-api</artifactId>
                <version>${jakarta.websocket-api.version}</version>
            </dependency>
            <dependency>
                <groupId>jakarta.websocket</groupId>
                <artifactId>jakarta.websocket-client-api</artifactId>
                <version>${jakarta.websocket-api.version}</version>
            </dependency>
            <dependency>
                <groupId>org.glassfish.tyrus</groupId>
                <artifactId>tyrus-bom</artifactId>
                <version>${tyrus.version}</version>
                <type>pom</type>
                <scope>import</scope>
            </dependency>

            <!-- Jakarta Concurrency -->
            <dependency>
                <groupId>jakarta.enterprise.concurrent</groupId>
                <artifactId>jakarta.enterprise.concurrent-api</artifactId>
                <version>${jakarta.concurrent-api.version}</version>
            </dependency>
            <dependency>
                <groupId>org.glassfish.concurro</groupId>
                <artifactId>concurro</artifactId>
                <version>${concurro.version}</version>
            </dependency>
            <dependency>
                <groupId>org.glassfish.main.concurrent</groupId>
                <artifactId>concurrent-impl</artifactId>
                <version>${project.version}</version>
            </dependency>
            <dependency>
                <groupId>org.glassfish.main.concurrent</groupId>
                <artifactId>concurrent-connector</artifactId>
                <version>${project.version}</version>
            </dependency>

            <!-- Jakarta Interceptors -->
            <dependency>
                <groupId>jakarta.interceptor</groupId>
                <artifactId>jakarta.interceptor-api</artifactId>
                <version>${jakarta.interceptor-api.version}</version>
            </dependency>

            <!-- Jakarta EE Security + Authentication/Authorization -->
            <dependency>
                <groupId>jakarta.security.enterprise</groupId>
                <artifactId>jakarta.security.enterprise-api</artifactId>
                <version>${jakarta.security-api.version}</version>
            </dependency>
            <dependency>
                <groupId>jakarta.authentication</groupId>
                <artifactId>jakarta.authentication-api</artifactId>
                <version>${jakarta.authentication-api.version}</version>
            </dependency>
            <dependency>
                <groupId>jakarta.authorization</groupId>
                <artifactId>jakarta.authorization-api</artifactId>
                <version>${jakarta.authorization-api.version}</version>
                <exclusions>
                    <exclusion>
                        <groupId>jakarta.servlet</groupId>
                        <artifactId>jakarta.servlet-api</artifactId>
                    </exclusion>
                </exclusions>
            </dependency>
            <dependency>
                <groupId>org.glassfish.soteria</groupId>
                <artifactId>soteria</artifactId>
                <version>${soteria.version}</version>
            </dependency>
            <dependency>
                <groupId>org.glassfish.soteria</groupId>
                <artifactId>soteria.spi.bean.decorator.weld</artifactId>
                <version>${soteria.version}</version>
            </dependency>
            <dependency>
                <groupId>org.glassfish.exousia</groupId>
                <artifactId>exousia</artifactId>
                <version>${exousia.version}</version>
            </dependency>
            <dependency>
                <groupId>org.glassfish.epicyro</groupId>
                <artifactId>epicyro</artifactId>
                <version>${epicyro.version}</version>
            </dependency>
            <dependency>
                <groupId>com.nimbusds</groupId>
                <artifactId>nimbus-jose-jwt</artifactId>
                <version>${nimbus.version}</version>
            </dependency>
            <dependency>
                <groupId>com.io7m.jcip</groupId>
                <artifactId>jcip-annotations</artifactId>
                <version>${jcip.version}</version>
            </dependency>

            <!-- Jakarta Messaging -->
            <dependency>
                <groupId>jakarta.jms</groupId>
                <artifactId>jakarta.jms-api</artifactId>
                <version>${jakarta.messaging-api.version}</version>
            </dependency>
            <dependency>
                <groupId>org.glassfish.mq</groupId>
                <artifactId>mq-distribution</artifactId>
                <version>${openmq.version}</version>
            </dependency>
            <dependency>
                <groupId>com.sun.messaging.mq</groupId>
                <artifactId>imqjmx</artifactId>
                <version>4.6-b01</version>
            </dependency>

            <!-- Jakarta Persistence -->
            <dependency>
                <groupId>jakarta.persistence</groupId>
                <artifactId>jakarta.persistence-api</artifactId>
                <version>${jakarta.persistence-api.version}</version>
            </dependency>
            <dependency>
                <groupId>org.eclipse.persistence</groupId>
                <artifactId>org.eclipse.persistence.core</artifactId>
                <version>${eclipselink.version}</version>
            </dependency>
            <dependency>
                <groupId>org.eclipse.persistence</groupId>
                <artifactId>org.eclipse.persistence.jpa</artifactId>
                <version>${eclipselink.version}</version>
            </dependency>
            <dependency>
                <groupId>org.eclipse.persistence</groupId>
                <artifactId>org.eclipse.persistence.jpa.jpql</artifactId>
                <version>${eclipselink.version}</version>
            </dependency>
            <dependency>
                <groupId>org.eclipse.persistence</groupId>
                <artifactId>org.eclipse.persistence.jpa.modelgen.processor</artifactId>
                <version>${eclipselink.version}</version>
            </dependency>
            <dependency>
                <groupId>org.eclipse.persistence</groupId>
                <artifactId>org.eclipse.persistence.moxy</artifactId>
                <version>${eclipselink.version}</version>
            </dependency>
            <dependency>
                <groupId>org.eclipse.persistence</groupId>
                <artifactId>org.eclipse.persistence.sdo</artifactId>
                <version>${eclipselink.version}</version>
            </dependency>
            <dependency>
                <groupId>org.eclipse.persistence</groupId>
                <artifactId>org.eclipse.persistence.dbws</artifactId>
                <version>${eclipselink.version}</version>
            </dependency>
            <dependency>
                <groupId>org.eclipse.persistence</groupId>
                <artifactId>org.eclipse.persistence.oracle</artifactId>
                <version>${eclipselink.version}</version>
            </dependency>
            <dependency>
                <groupId>org.eclipse.persistence</groupId>
                <artifactId>org.eclipse.persistence.asm</artifactId>
                <version>${eclipselink.asm.version}</version>
            </dependency>

            <!-- Jakarta Transactions -->
            <dependency>
                <groupId>jakarta.transaction</groupId>
                <artifactId>jakarta.transaction-api</artifactId>
                <version>${jakarta.transaction-api.version}</version>
            </dependency>

            <!-- Jakarta Connectors -->
            <dependency>
                <groupId>jakarta.resource</groupId>
                <artifactId>jakarta.resource-api</artifactId>
                <version>${jakarta.resource-api.version}</version>
            </dependency>

            <!-- Jakarta Batch -->
            <dependency>
                <groupId>jakarta.batch</groupId>
                <artifactId>jakarta.batch-api</artifactId>
                <version>${jakarta.batch-api.version}</version>
            </dependency>
            <dependency>
                <groupId>com.ibm.jbatch</groupId>
                <artifactId>com.ibm.jbatch.container</artifactId>
                <version>${jbatch.version}</version>
            </dependency>
            <dependency>
                <groupId>com.ibm.jbatch</groupId>
                <artifactId>com.ibm.jbatch.spi</artifactId>
                <version>${jbatch.version}</version>
            </dependency>

            <!-- Jakarta Validation -->
            <dependency>
                <groupId>org.hibernate.validator</groupId>
                <artifactId>hibernate-validator-cdi</artifactId>
                <version>${hibernate-validator.version}</version>
            </dependency>

            <!-- Expressly - Jakarta Expression Language Impl -->
            <dependency>
                <groupId>org.glassfish.expressly</groupId>
                <artifactId>expressly</artifactId>
                <version>${expressly.version}</version>
            </dependency>

            <!-- Jakarta Enterprise beans -->
            <dependency>
                <groupId>jakarta.ejb</groupId>
                <artifactId>jakarta.ejb-api</artifactId>
                <version>${jakarta.ejb-api.version}</version>
            </dependency>

            <!-- Jakarta JSON -->
            <dependency>
                <groupId>jakarta.json</groupId>
                <artifactId>jakarta.json-api</artifactId>
                <version>${jakarta.jsonp-api.version}</version>
            </dependency>
            <dependency>
                <groupId>jakarta.json.bind</groupId>
                <artifactId>jakarta.json.bind-api</artifactId>
                <version>${jakarta.json.bind-api.version}</version>
            </dependency>
            <dependency>
                <groupId>org.eclipse.parsson</groupId>
                <artifactId>parsson</artifactId>
                <version>${parsson.version}</version>
            </dependency>
            <dependency>
                <groupId>org.eclipse.parsson</groupId>
                <artifactId>parsson-media</artifactId>
                <version>${parsson-media.version}</version>
            </dependency>
            <dependency>
                <groupId>org.eclipse</groupId>
                <artifactId>yasson</artifactId>
                <version>${yasson.version}</version>
            </dependency>

            <!-- Jakarta Pages -->
            <dependency>
                <groupId>jakarta.servlet.jsp</groupId>
                <artifactId>jakarta.servlet.jsp-api</artifactId>
                <version>${jakarta.pages-api.version}</version>
            </dependency>
             <!-- Jakarta Standard Tag Library -->
            <dependency>
                <groupId>jakarta.servlet.jsp.jstl</groupId>
                <artifactId>jakarta.servlet.jsp.jstl-api</artifactId>
                <version>${jstl-api.version}</version>
            </dependency>
            <dependency>
                <groupId>org.glassfish.wasp</groupId>
                <artifactId>wasp</artifactId>
                <version>${wasp.version}</version>
            </dependency>

            <!-- Jakarta XML Web Services -->
            <dependency><!-- Contains jakarta.jws, jakarta.xml.soap, jakarta.xml.ws -->
                <groupId>org.glassfish.metro</groupId>
                <artifactId>webservices-api-osgi</artifactId>
                <version>${webservices.version}</version>
            </dependency>
            <dependency><!-- This is actually Metro -->
                <groupId>org.glassfish.metro</groupId>
                <artifactId>webservices-osgi</artifactId>
                <version>${webservices.version}</version>
            </dependency>
            <dependency>
                <groupId>org.apache.santuario</groupId>
                <artifactId>xmlsec</artifactId>
                <version>${xmlsec.version}</version>
            </dependency>
            <!-- Dependency of xmlsec -->
            <dependency>
                <groupId>commons-codec</groupId>
                <artifactId>commons-codec</artifactId>
                <version>1.17.0</version>
                <scope>provided</scope>
            </dependency>
            <dependency>
                <groupId>com.fasterxml.woodstox</groupId>
                <artifactId>woodstox-core</artifactId>
                <version>${woodstox.version}</version>
            </dependency>
            <dependency>
                <groupId>org.codehaus.woodstox</groupId>
                <artifactId>stax2-api</artifactId>
                <version>${stax2-api.version}</version>
            </dependency>

            <!-- Jakarta XML Binding -->
            <dependency>
                <groupId>jakarta.xml.bind</groupId>
                <artifactId>jakarta.xml.bind-api</artifactId>
                <version>${jakarta.xml.bind-api.version}</version>
            </dependency>
            <dependency>
                <groupId>com.sun.xml.bind</groupId>
                <artifactId>jaxb-osgi</artifactId>
                <version>${jakarta.jaxb-impl.version}</version>
            </dependency>

            <!-- Jakarta CDI -->
            <dependency>
                <groupId>jakarta.enterprise</groupId>
                <artifactId>jakarta.enterprise.cdi-api</artifactId>
                <version>${jakarta.cdi-api.version}</version>
                <exclusions>
                    <exclusion>
                        <groupId>jakarta.inject</groupId>
                        <artifactId>jakarta.inject</artifactId>
                    </exclusion>
                </exclusions>
            </dependency>
            <dependency>
                <groupId>jakarta.enterprise</groupId>
                <artifactId>jakarta.enterprise.lang-model</artifactId>
                <version>${jakarta.cdi-api.version}</version>
            </dependency>
            <dependency>
                <groupId>jakarta.enterprise</groupId>
                <artifactId>jakarta.enterprise.cdi-el-api</artifactId>
                <version>${jakarta.cdi-api.version}</version>
                <exclusions>
                    <exclusion>
                        <groupId>*</groupId>
                        <artifactId>*</artifactId>
                    </exclusion>
                </exclusions>
            </dependency>
            <dependency>
                <groupId>org.jboss.weld</groupId>
                <artifactId>weld-osgi-bundle</artifactId>
                <version>${weld.version}</version>
                <exclusions>
                    <exclusion>
                        <groupId>org.jboss.classfilewriter</groupId>
                        <artifactId>jboss-classfilewriter</artifactId>
                    </exclusion>
                </exclusions>
            </dependency>
            <dependency>
                <groupId>org.jboss.weld.se</groupId>
                <artifactId>weld-se-core</artifactId>
                <version>${weld.version}</version>
            </dependency>
            <dependency>
                <groupId>org.jboss.weld.se</groupId>
                <artifactId>weld-se-shaded</artifactId>
                <version>${weld.version}</version>
            </dependency>
            <dependency>
                <groupId>org.jboss.classfilewriter</groupId>
                <artifactId>jboss-classfilewriter</artifactId>
                <version>${jboss.classfilewriter.version}</version>
            </dependency>

            <!-- Jakarta MVC -->
            <dependency>
                <groupId>jakarta.mvc</groupId>
                <artifactId>jakarta.mvc-api</artifactId>
                <version>${jakarta.mvc-api.version}</version>
            </dependency>
            <dependency>
                <groupId>org.eclipse.krazo</groupId>
                <artifactId>krazo-core</artifactId>
                <version>${krazo.version}</version>
            </dependency>
            <dependency>
                <groupId>org.eclipse.krazo</groupId>
                <artifactId>krazo-jersey</artifactId>
                <version>${krazo.version}</version>
            </dependency>

            <!-- Admin console components -->
            <dependency>
                <groupId>org.glassfish.jsftemplating</groupId>
                <artifactId>jsftemplating</artifactId>
                <version>${jsftemplating.version}</version>
                <exclusions>
                    <exclusion>
                        <groupId>jakarta.servlet</groupId>
                        <artifactId>jakarta.servlet-api</artifactId>
                    </exclusion>
                </exclusions>
            </dependency>
            <dependency>
                <groupId>org.glassfish.jsftemplating</groupId>
                <artifactId>jsftemplating-dt</artifactId>
                <version>${jsftemplating.version}</version>
            </dependency>
            <dependency>
                <groupId>org.glassfish.woodstock</groupId>
                <artifactId>woodstock-webui-jsf</artifactId>
                <version>${woodstock.version}</version>
                <exclusions>
                    <exclusion>
                        <groupId>com.sun.faces.extensions</groupId>
                        <artifactId>jsf-extensions-common</artifactId>
                    </exclusion>
                    <exclusion>
                        <groupId>com.sun.faces.extensions</groupId>
                        <artifactId>jsf-extensions-dynamic-faces</artifactId>
                    </exclusion>
                    <exclusion>
                        <groupId>javax.help</groupId>
                        <artifactId>javahelp</artifactId>
                    </exclusion>
                </exclusions>
            </dependency>
            <dependency>
                <groupId>org.glassfish.woodstock</groupId>
                <artifactId>woodstock-webui-jsf-suntheme</artifactId>
                <version>${woodstock.version}</version>
            </dependency>
            <dependency>
                <groupId>com.sun.woodstock.dependlibs</groupId>
                <artifactId>json</artifactId>
                <version>${woodstock-json.version}</version>
            </dependency>
            <dependency>
                <groupId>com.sun.woodstock.dependlibs</groupId>
                <artifactId>dojo-ajax-nodemo</artifactId>
                <version>${woodstock-dojo-ajax-nodemo.version}</version>
            </dependency>
            <dependency>
                <groupId>com.sun.woodstock.dependlibs</groupId>
                <artifactId>prototype</artifactId>
                <version>${woodstock-prototype.version}</version>
            </dependency>
            <dependency>
                <groupId>com.sun.woodstock.dependlibs</groupId>
                <artifactId>dataprovider</artifactId>
                <version>${woodstock-dataprovider.version}</version>
            </dependency>

            <!-- HK2 -->
            <dependency>
                <groupId>org.glassfish.hk2</groupId>
                <artifactId>osgi-resource-locator</artifactId>
                <version>${osgi-resource-locator.version}</version>
            </dependency>


            <!-- Derby - embedded database -->
            <dependency>
                <groupId>org.glassfish.external</groupId>
                <artifactId>derby</artifactId>
                <version>${derby.version}</version>
                <type>zip</type>
            </dependency>
            <dependency>
                <groupId>org.glassfish.external</groupId>
                <artifactId>dbschema</artifactId>
                <version>${dbschema.version}</version>
            </dependency>
            <dependency>
                <groupId>org.glassfish.external</groupId>
                <artifactId>schema2beans</artifactId>
                <version>${schema2beans.version}</version>
            </dependency>

            <!-- MicroProfile Config -->
            <dependency>
                <groupId>org.eclipse.microprofile.config</groupId>
                <artifactId>microprofile-config-api</artifactId>
                <version>${microprofile.config-api.version}</version>
            </dependency>
            <dependency>
                <groupId>io.helidon.microprofile.config</groupId>
                <artifactId>helidon-microprofile-config</artifactId>
                <version>${helidon-config.version}</version>
            </dependency>

            <!-- MicroProfile JWT -->
            <dependency>
                <groupId>org.eclipse.microprofile.jwt</groupId>
                <artifactId>microprofile-jwt-auth-api</artifactId>
                <version>${microprofile-jwt-auth-api.version}</version>
            </dependency>
            <dependency>
                <groupId>org.omnifaces</groupId>
                <artifactId>microprofile-jwt-auth</artifactId>
                <version>${omnifaces-jwt-auth.version}</version>
            </dependency>

            <!-- Other -->
            <dependency>
                <groupId>org.glassfish.ha</groupId>
                <artifactId>ha-api</artifactId>
                <version>${ha-api.version}</version>
            </dependency>
            <dependency>
                <groupId>org.bsc.maven</groupId>
                <artifactId>maven-processor-plugin</artifactId>
                <version>2.0.4</version>
            </dependency>
            <dependency>
                <groupId>wsdl4j</groupId>
                <artifactId>wsdl4j</artifactId>
                <version>${wsdl4j.version}</version>
            </dependency>
        </dependencies>
    </dependencyManagement>

    <dependencies>
        <!-- Cannot be in nucleus-parent, because it is built under it -->
        <dependency>
            <groupId>org.glassfish.main</groupId>
            <artifactId>glassfish-jul-extension</artifactId>
        </dependency>
    </dependencies>

    <build>
        <pluginManagement>
            <plugins>
                <plugin>
                    <groupId>org.glassfish.copyright</groupId>
                    <artifactId>glassfish-copyright-maven-plugin</artifactId>
                    <configuration>
                        <exclude combine.children="append">
                            <pattern>connectors/descriptors/src/main/resources/glassfish/lib/dtds/</pattern>
                            <pattern>connectors/descriptors/src/main/resources/glassfish/lib/schemas/</pattern>
                            <pattern>admingui/war/src/main/webapp/3rd-party-license</pattern>
                            <pattern>packager/legal/</pattern>
                            <pattern>admingui/common/src/main/resources/applications/appEdit/</pattern>
                            <pattern>.layout</pattern>
                            <pattern>admingui/war/src/main/webapp/j_security_check</pattern>
                            <pattern>appclient/client/acc/src/test/resources/topSecret.stuff</pattern>
                        </exclude>
                    </configuration>
                </plugin>
                <plugin>
                    <artifactId>maven-rar-plugin</artifactId>
                    <version>${maven-rar-plugin.version}</version>
                </plugin>
                <plugin>
                    <groupId>org.glassfish.build</groupId>
                    <artifactId>spec-version-maven-plugin</artifactId>
                    <version>2.2</version>
                    <dependencies>
                        <dependency>
                            <groupId>org.codehaus.plexus</groupId>
                            <artifactId>plexus-utils</artifactId>
                            <version>4.0.1</version>
                        </dependency>
                    </dependencies>
                </plugin>
            </plugins>
        </pluginManagement>
        <plugins>
            <plugin>
                <groupId>org.glassfish.build</groupId>
                <artifactId>spec-version-maven-plugin</artifactId>
                <configuration>
                    <dir>${stage.dir}/${install.dir.name}/glassfish/modules</dir>
                    <includes>jakarta*.jar</includes>
                    <excludes>jakarta.inject-api.jar,jakarta.servlet.jsp.jstl.jar,wasp.jar,concurro.jar,
                        jakarta.persistence.jar</excludes>
                    <specs>
                        <spec>
                            <artifact>
                                <groupId>jakarta.activation</groupId>
                                <artifactId>jakarta.activation-api</artifactId>
                                <version>${activation.version}</version>
                            </artifact>
                            <jarType>api</jarType>
                            <specVersion>2.1</specVersion>
                            <specImplVersion>${activation.version}</specImplVersion>
                            <apiPackage>jakarta.activation</apiPackage>
                        </spec>
                        <spec>
                            <artifact>
                                <groupId>jakarta.mail</groupId>
                                <artifactId>jakarta.mail-api</artifactId>
                                <version>${mail.version}</version>
                            </artifact>
                            <jarType>api</jarType>
                            <specVersion>2.1</specVersion>
                            <specImplVersion>${mail.version}</specImplVersion>
                            <apiPackage>jakarta.mail</apiPackage>
                        </spec>
                        <spec>
                            <artifact>
                                <groupId>org.eclipse.parsson</groupId>
                                <artifactId>parsson</artifactId>
                                <version>${parsson.version}</version>
                            </artifact>
                            <nonFinal>false</nonFinal>
                            <jarType>impl</jarType>
                            <specVersion>1.1</specVersion>
                            <implVersion>${parsson.version}</implVersion>
                            <apiPackage>jakarta.json</apiPackage>
                            <implNamespace>org.eclipse</implNamespace>
                        </spec>
                        <spec>
                            <artifact>
                                <groupId>org.eclipse</groupId>
                                <artifactId>yasson</artifactId>
                                <version>${yasson.version}</version>
                            </artifact>
                            <nonFinal>true</nonFinal>
                            <jarType>impl</jarType>
                            <specVersion>0.9</specVersion>
                            <implVersion>${yasson.version}</implVersion>
                            <apiPackage>jakarta.json.bind</apiPackage>
                            <implNamespace>org.eclipse</implNamespace>
                        </spec>
                        <spec>
                            <artifact>
                                <groupId>org.glassfish</groupId>
                                <artifactId>jakarta.faces</artifactId>
                                <version>${mojarra.version}</version>
                            </artifact>
                            <nonFinal>false</nonFinal>
                            <jarType>impl</jarType>
                            <specVersion>4.0</specVersion>
                            <implVersion>${mojarra.version}</implVersion>
                            <apiPackage>jakarta.faces</apiPackage>
                            <implNamespace>org.glassfish</implNamespace>
                        </spec>
                        <spec>
                            <artifact>
                                <groupId>jakarta.authorization</groupId>
                                <artifactId>jakarta.authorization-api</artifactId>
                                <version>${jakarta.authorization-api.version}</version>
                            </artifact>
                            <nonFinal>false</nonFinal>
                            <jarType>api</jarType>
                            <specVersion>2.1</specVersion>
                            <specImplVersion>${jakarta.authorization-api.version}</specImplVersion>
                            <apiPackage>jakarta.authorization</apiPackage>
                        </spec>
                        <spec>
                            <artifact>
                                <groupId>jakarta.authentication</groupId>
                                <artifactId>jakarta.authentication-api</artifactId>
                                <version>${jakarta.authentication-api.version}</version>
                            </artifact>
                            <nonFinal>false</nonFinal>
                            <jarType>api</jarType>
                            <specVersion>3.0</specVersion>
                            <specImplVersion>${jakarta.authentication-api.version}</specImplVersion>
                            <apiPackage>jakarta.security.auth.message</apiPackage>
                        </spec>
                        <spec>
                            <artifact>
                                <groupId>jakarta.servlet.jsp.jstl</groupId>
                                <artifactId>jakarta.servlet.jsp.jstl-api</artifactId>
                                <version>${jstl-api.version}</version>
                            </artifact>
                            <nonFinal>false</nonFinal>
                            <jarType>api</jarType>
                            <specVersion>3.0</specVersion>
                            <specImplVersion>${wasp.version}</specImplVersion>
                            <apiPackage>jakarta.servlet.jsp.jstl</apiPackage>
                        </spec>
                        <spec>
                            <artifact>
                                <groupId>jakarta.transaction</groupId>
                                <artifactId>jakarta.transaction-api</artifactId>
                                <version>${jakarta.transaction-api.version}</version>
                            </artifact>
                            <nonFinal>false</nonFinal>
                            <jarType>api</jarType>
                            <specVersion>2.0</specVersion>
                            <specImplVersion>${jakarta.transaction-api.version}</specImplVersion>
                            <apiPackage>jakarta.transaction</apiPackage>
                        </spec>
                        <spec>
                            <artifact>
                                <groupId>jakarta.batch</groupId>
                                <artifactId>jakarta.batch-api</artifactId>
                                <version>${jakarta.batch-api.version}</version>
                            </artifact>
                            <nonFinal>false</nonFinal>
                            <jarType>api</jarType>
                            <specVersion>2.1</specVersion>
                            <specImplVersion>${jakarta.batch-api.version}</specImplVersion>
                            <apiPackage>jakarta.batch</apiPackage>
                        </spec>
                        <spec>
                            <artifact>
                                <groupId>jakarta.jms</groupId>
                                <artifactId>jakarta.jms-api</artifactId>
                                <version>${jakarta.messaging-api.version}</version>
                            </artifact>
                            <nonFinal>false</nonFinal>
                            <jarType>api</jarType>
                            <specVersion>3.1</specVersion>
                            <specImplVersion>${jakarta.messaging-api.version}</specImplVersion>
                            <apiPackage>jakarta.jms</apiPackage>
                        </spec>
                        <spec>
                            <artifact>
                                <groupId>jakarta.enterprise.concurrent</groupId>
                                <artifactId>jakarta.enterprise.concurrent-api</artifactId>
                                <version>${jakarta.concurrent-api.version}</version>
                            </artifact>
                            <nonFinal>false</nonFinal>
                            <jarType>api</jarType>
                            <specVersion>3.0</specVersion>
                            <specImplVersion>${jakarta.concurrent-api.version}</specImplVersion>
                            <apiPackage>jakarta.enterprise.concurrent</apiPackage>
                        </spec>
                        <spec>
                            <artifact>
                                <groupId>jakarta.servlet</groupId>
                                <artifactId>jakarta.servlet-api</artifactId>
                                <version>${jakarta.servlet-api.version}</version>
                            </artifact>
                            <nonFinal>false</nonFinal>
                            <jarType>api</jarType>
                            <specVersion>6.0</specVersion>
                            <specImplVersion>${jakarta.servlet-api.version}</specImplVersion>
                            <apiPackage>jakarta.servlet</apiPackage>
                        </spec>
                        <spec>
                            <artifact>
                                <groupId>jakarta.annotation</groupId>
                                <artifactId>jakarta.annotation-api</artifactId>
                                <version>${jakarta.annotation-api.version}</version>
                            </artifact>
                            <nonFinal>false</nonFinal>
                            <jarType>api</jarType>
                            <specVersion>2.1</specVersion>
                            <specImplVersion>${jakarta.annotation-api.version}</specImplVersion>
                            <apiPackage>jakarta.annotation</apiPackage>
                        </spec>
                        <spec>
                            <artifact>
                                <groupId>jakarta.websocket</groupId>
                                <artifactId>jakarta.websocket-api</artifactId>
                                <version>${jakarta.websocket-api.version}</version>
                            </artifact>
                            <nonFinal>false</nonFinal>
                            <jarType>api</jarType>
                            <specVersion>2.1</specVersion>
                            <specImplVersion>${jakarta.websocket-api.version}</specImplVersion>
                            <apiPackage>jakarta.websocket</apiPackage>
                        </spec>
                        <spec>
                            <artifact>
                                <groupId>jakarta.ws.rs</groupId>
                                <artifactId>jakarta.ws.rs-api</artifactId>
                                <version>${jakarta.rest-api.version}</version>
                            </artifact>
                            <nonFinal>false</nonFinal>
                            <jarType>api</jarType>
                            <specVersion>3.1</specVersion>
                            <specImplVersion>${jakarta.rest-api.version}</specImplVersion>
                            <apiPackage>jakarta.ws.rs</apiPackage>
                        </spec>
                        <spec>
                            <artifact>
                                <groupId>jakarta.ejb</groupId>
                                <artifactId>jakarta.ejb-api</artifactId>
                                <version>${jakarta.ejb-api.version}</version>
                            </artifact>
                            <nonFinal>false</nonFinal>
                            <jarType>api</jarType>
                            <specVersion>4.0</specVersion>
                            <specImplVersion>${jakarta.ejb-api.version}</specImplVersion>
                            <apiPackage>jakarta.ejb</apiPackage>
                        </spec>
                        <spec>
                            <artifact>
                                <groupId>jakarta.interceptor</groupId>
                                <artifactId>jakarta.interceptor-api</artifactId>
                                <version>${jakarta.interceptor-api.version}</version>
                            </artifact>
                            <nonFinal>false</nonFinal>
                            <jarType>api</jarType>
                            <specVersion>2.1</specVersion>
                            <specImplVersion>${jakarta.interceptor-api.version}</specImplVersion>
                            <apiPackage>jakarta.interceptor</apiPackage>
                        </spec>
                        <spec>
                            <artifact>
                                <groupId>jakarta.resource</groupId>
                                <artifactId>jakarta.resource-api</artifactId>
                                <version>${jakarta.resource-api.version}</version>
                            </artifact>
                            <nonFinal>false</nonFinal>
                            <jarType>api</jarType>
                            <specVersion>2.1</specVersion>
                            <specImplVersion>${jakarta.resource-api.version}</specImplVersion>
                            <apiPackage>jakarta.resource</apiPackage>
                        </spec>
                        <spec>
                            <artifact>
                                <groupId>jakarta.servlet.jsp</groupId>
                                <artifactId>jakarta.servlet.jsp-api</artifactId>
                                <version>${jakarta.pages-api.version}</version>
                            </artifact>
                            <nonFinal>false</nonFinal>
                            <jarType>api</jarType>
                            <specVersion>3.1</specVersion>
                            <specImplVersion>${jakarta.pages-api.version}</specImplVersion>
                            <apiPackage>jakarta.servlet.jsp</apiPackage>
                        </spec>
                        <spec>
                            <artifact>
                                <groupId>org.glassfish.expressly</groupId>
                                <artifactId>expressly</artifactId>
                                <version>${expressly.version}</version>
                            </artifact>
                            <jarType>impl</jarType>
                            <specVersion>5.0</specVersion>
                            <implVersion>5.0.0</implVersion>
                            <apiPackage>jakarta.el</apiPackage>
                            <implNamespace>org.glassfish.expressly</implNamespace>
                        </spec>
                        <spec>
                            <artifact>
                                <groupId>jakarta.security.enterprise</groupId>
                                <artifactId>jakarta.security-api</artifactId>
                                <version>${jakarta.security-api.version}</version>
                            </artifact>
                            <nonFinal>false</nonFinal>
                            <jarType>api</jarType>
                            <specVersion>${jakarta.security-api.version}</specVersion>
                            <specImplVersion>${jakarta.security.enterprise.version}</specImplVersion>
                            <apiPackage>javax.security.enterprise</apiPackage>
                            <implNamespace>org.glassfish.soteria</implNamespace>
                        </spec>
                    </specs>
                </configuration>
            </plugin>
        </plugins>
    </build>

    <profiles>
        <profile>
            <id>jdk17</id>
            <activation>
                <jdk>[17,)</jdk>
            </activation>
           <modules>
               <module>microprofile</module>
           </modules>
        </profile>
    </profiles>
</project><|MERGE_RESOLUTION|>--- conflicted
+++ resolved
@@ -113,13 +113,8 @@
         <openmq.version>6.5.0</openmq.version>
 
         <!-- Jakarta Persistence -->
-<<<<<<< HEAD
         <jakarta.persistence-api.version>3.2.0</jakarta.persistence-api.version>
         <eclipselink.version>5.0.0-B02</eclipselink.version>
-=======
-        <jakarta.persistence-api.version>3.1.0</jakarta.persistence-api.version>
-        <eclipselink.version>4.0.3</eclipselink.version>
->>>>>>> a3faa17c
         <eclipselink.asm.version>9.7.0</eclipselink.asm.version>
 
         <!-- Jakarta Transactions -->
