<?xml version="1.0" encoding="UTF-8"?>
<!--

	Copyright (c) 2021, 2022 Contributors to Eclipse Foundation.
    Copyright (c) 1997, 2021 Oracle and/or its affiliates. All rights reserved.

    This program and the accompanying materials are made available under the
    terms of the Eclipse Public License v. 2.0, which is available at
    http://www.eclipse.org/legal/epl-2.0.

    This Source Code may also be made available under the following Secondary
    Licenses when the conditions for such availability set forth in the
    Eclipse Public License v. 2.0 are satisfied: GNU General Public License,
    version 2 with the GNU Classpath Exception, which is available at
    https://www.gnu.org/software/classpath/license.html.

    SPDX-License-Identifier: EPL-2.0 OR GPL-2.0 WITH Classpath-exception-2.0

-->

<project xmlns="http://maven.apache.org/POM/4.0.0" xmlns:xsi="http://www.w3.org/2001/XMLSchema-instance" xsi:schemaLocation="http://maven.apache.org/POM/4.0.0 http://maven.apache.org/xsd/maven-4.0.0.xsd">
    <modelVersion>4.0.0</modelVersion>

    <parent>
        <groupId>org.glassfish.main</groupId>
        <artifactId>glassfish-nucleus-parent</artifactId>
        <version>7.0.0-SNAPSHOT</version>
        <relativePath>../nucleus/pom.xml</relativePath>
    </parent>

    <artifactId>glassfish-parent</artifactId>
    <packaging>pom</packaging>

    <name>Eclipse GlassFish Parent Project</name>
    <description>Eclipse GlassFish Parent Project</description>
    <url>https://projects.eclipse.org/projects/ee4j.glassfish</url>

    <modules>
        <module>common</module>
        <module>ldapbp</module>
        <module>libpam4j</module>
        <module>ha</module>
        <module>deployment</module>
        <module>admin</module>
        <module>core</module>
        <module>transaction</module>
        <module>web</module>
        <module>ejb</module>
        <module>resources</module>
        <module>connectors</module>
        <module>load-balancer</module>
        <module>jms</module>
        <module>jdbc</module>
        <module>persistence</module>
        <module>concurrent</module>
        <module>batch</module>
        <module>extras</module>
        <module>admingui</module>
        <module>extras/embedded/shell</module>
        <module>featuresets</module>
        <module>distributions</module>
        <module>security</module>
        <module>tests</module>
        <module>osgi-platforms</module>
        <module>flashlight</module>
        <module>grizzly</module>
        <module>webservices</module>
        <module>orb</module>
        <module>appclient</module>
        <module>ant-tasks</module>
    </modules>

    <scm>
        <connection>scm:git:git://github.com/eclipse-ee4j/glassfish.git</connection>
        <developerConnection>scm:git:git://github.com/eclipse-ee4j/glassfish.git</developerConnection>
        <url>https://github.com/eclipse-ee4j/glassfish</url>
    </scm>

    <properties>
        <product.name>Eclipse GlassFish</product.name>
        <brief_product_name>GlassFish</brief_product_name>
        <abbrev_product_name>glassfish</abbrev_product_name>
        <admin_client_command_name>asadmin</admin_client_command_name>
        <default_domain_template>appserver-domain.jar</default_domain_template>
        <version_prefix />
        <version_suffix />
<<<<<<< HEAD
        <major_version>7</major_version>
        <minor_version>0</minor_version>
        <update_version>0</update_version>
        <install.dir.name>glassfish7</install.dir.name>
=======
        <major_version>6</major_version>
        <minor_version>2</minor_version>
        <update_version>5</update_version>
        <install.dir.name>glassfish6</install.dir.name>
>>>>>>> 0664faee

        <!-- Jakarta Faces -->
        <jakarta.faces-api.version>4.0.0-M2</jakarta.faces-api.version>
        <mojarra.version>4.0.0-M2</mojarra.version>

        <!-- Jakarta WebSocket -->
        <websocket-api.version>2.0.0</websocket-api.version>
        <tyrus.version>2.0.2</tyrus.version>

        <!-- Jakarta Concurrency -->
        <concurrent-api.version>2.0.0</concurrent-api.version>
        <concurrent.version>2.0.0</concurrent.version>

        <!-- Jakarta Interceptors -->
        <jakarta.interceptor-api.version>2.0.1-RC1</jakarta.interceptor-api.version>

        <!-- Jakarta EE Security + Authentication/Authorization -->
        <jakarta.security.enterprise-api.version>2.0.0</jakarta.security.enterprise-api.version>
        <jakarta.authorization-api.version>2.1.0-RC1</jakarta.authorization-api.version>
        <jakarta.authentication-api.version>2.0.0</jakarta.authentication-api.version>
        <soteria.version>2.0.1</soteria.version>
        <exousia.version>2.1.0-M1</exousia.version>

        <!-- Jakarta Messaging -->
        <jms-api.version>3.0.0</jms-api.version>
        <mq.version>6.3.0-M1</mq.version>

        <!-- Jakarta Persistence -->
        <jakarta-persistence-api.version>3.1.0-RC1</jakarta-persistence-api.version>
        <eclipselink.version>4.0.0-M1</eclipselink.version>
        <eclipselink.asm.version>9.2.0</eclipselink.asm.version>


        <!-- Jakarta Transactions -->
        <jakarta.transaction-api.version>2.0.0</jakarta.transaction-api.version>

        <!-- Jakarta Connectors -->
        <jakarta.resource-api.version>2.0.0</jakarta.resource-api.version>

        <!-- Jakarta Batch -->
        <jakarta.batch-api.version>2.1.0-M1</jakarta.batch-api.version>
        <com.ibm.jbatch.container.version>2.1.0-M2-SNAPSHOT</com.ibm.jbatch.container.version>
        <com.ibm.jbatch.spi.version>2.1.0-M2-SNAPSHOT</com.ibm.jbatch.spi.version>

        <!-- Jakarta Enterprise beans -->
        <jakarta.ejb-api.version>4.0.0</jakarta.ejb-api.version>

        <!-- Jakarta JSON -->
        <jsonp-api.version>2.1.0</jsonp-api.version>
        <jsonp-ri.version>2.0.1</jsonp-ri.version>
        <jsonp-jaxrs.version>2.0.1</jsonp-jaxrs.version>
        <json.bind-api.version>2.0.0</json.bind-api.version>
        <yasson.version>2.0.3</yasson.version>

        <!-- Jakarta Server Pages -->
        <jsp-api.version>3.1.0</jsp-api.version>
        <wasp.version>3.1.0-M1</wasp.version>

        <!-- Used for Jakarta XML Web Services -->
        <xmlsec.version>2.1.7</xmlsec.version>
        <woodstox.version>6.2.7</woodstox.version>
        <stax2-api.version>4.2.1</stax2-api.version>

        <!-- Jakarta Standard Tag Library -->
        <jstl-api.version>3.0.0-SNAPSHOT</jstl-api.version>
        <jstl-impl.version>3.0.0-SNAPSHOT</jstl-impl.version>

        <!-- CDI -->
        <cdi-api.version>4.0.0.Beta3</cdi-api.version>
        <weld.version>5.0.0.Alpha2</weld.version>
        <jboss.classfilewriter.version>1.2.5.Final</jboss.classfilewriter.version>

        <!-- Jakarta MVC -->
        <mvc-api.version>2.0.0</mvc-api.version>
        <krazo.version>2.0.1</krazo.version>

        <!-- Admin console components -->
        <jsftemplating.version>3.0.0</jsftemplating.version>
        <jsf-ext.version>0.2</jsf-ext.version>
        <woodstock.version>5.0.0</woodstock.version>
        <woodstock-dataprovider.version>1.0</woodstock-dataprovider.version>
        <woodstock-dojo-ajax-nodemo.version>1.12.4</woodstock-dojo-ajax-nodemo.version>
        <woodstock-json.version>2.0</woodstock-json.version>
        <woodstock-prototype.version>1.7.3</woodstock-prototype.version>

        <!-- Other -->
        <dbschema.version>6.7</dbschema.version>
        <schema2beans.version>6.7</schema2beans.version>
        <derby.version>10.15.2.0</derby.version>
        <wsdl4j.version>1.6.3</wsdl4j.version>
        <maven-rar-plugin.version>2.4</maven-rar-plugin.version>
    </properties>

    <dependencyManagement>
        <dependencies>
            <!-- Jakarta Faces -->
            <dependency>
                <groupId>jakarta.faces</groupId>
                <artifactId>jakarta.faces-api</artifactId>
                <version>${jakarta.faces-api.version}</version>
            </dependency>
            <dependency>
                <groupId>org.glassfish</groupId>
                <artifactId>jakarta.faces</artifactId>
                <version>${mojarra.version}</version>
            </dependency>

            <!-- Jakarta WebSocket -->
            <dependency>
                <groupId>jakarta.websocket</groupId>
                <artifactId>jakarta.websocket-api</artifactId>
                <version>${websocket-api.version}</version>
            </dependency>
            <dependency>
                <groupId>org.glassfish.tyrus</groupId>
                <artifactId>tyrus-bom</artifactId>
                <version>${tyrus.version}</version>
                <type>pom</type>
                <scope>import</scope>
            </dependency>

            <!-- Jakarta Concurrency -->
            <dependency>
                <groupId>jakarta.enterprise.concurrent</groupId>
                <artifactId>jakarta.enterprise.concurrent-api</artifactId>
                <version>${concurrent-api.version}</version>
            </dependency>
            <dependency>
                <groupId>org.glassfish</groupId>
                <artifactId>jakarta.enterprise.concurrent</artifactId>
                <version>${concurrent.version}</version>
            </dependency>

            <!-- Jakarta Interceptors -->
            <dependency>
                <groupId>jakarta.interceptor</groupId>
                <artifactId>jakarta.interceptor-api</artifactId>
                <version>${jakarta.interceptor-api.version}</version>
            </dependency>

            <!-- Jakarta EE Security + Authentication/Authorization -->
            <dependency>
                <groupId>jakarta.security.enterprise</groupId>
                <artifactId>jakarta.security.enterprise-api</artifactId>
                <version>${jakarta.security.enterprise-api.version}</version>
            </dependency>
            <dependency>
                <groupId>jakarta.authentication</groupId>
                <artifactId>jakarta.authentication-api</artifactId>
                <version>${jakarta.authentication-api.version}</version>
            </dependency>
            <dependency>
                <groupId>jakarta.authorization</groupId>
                <artifactId>jakarta.authorization-api</artifactId>
                <version>${jakarta.authorization-api.version}</version>
                <exclusions>
                    <exclusion>
                        <groupId>jakarta.servlet</groupId>
                        <artifactId>jakarta.servlet-api</artifactId>
                    </exclusion>
                </exclusions>
            </dependency>
            <dependency>
                <groupId>org.glassfish.soteria</groupId>
                <artifactId>jakarta.security.enterprise</artifactId>
                <version>${soteria.version}</version>
            </dependency>
            <dependency>
                <groupId>org.glassfish.soteria</groupId>
                <artifactId>soteria.spi.bean.decorator.weld</artifactId>
                <version>${soteria.version}</version>
            </dependency>
            <dependency>
                <groupId>org.glassfish.exousia</groupId>
                <artifactId>exousia</artifactId>
                <version>${exousia.version}</version>
            </dependency>

            <!-- Jakarta Messaging -->
            <dependency>
                <groupId>jakarta.jms</groupId>
                <artifactId>jakarta.jms-api</artifactId>
                <version>${jms-api.version}</version>
            </dependency>
            <dependency>
                <groupId>org.glassfish.mq</groupId>
                <artifactId>mq-distribution</artifactId>
                <version>${mq.version}</version>
            </dependency>
             <dependency>
                <groupId>com.sun.messaging.mq</groupId>
                <artifactId>imqjmx</artifactId>
                <version>4.3</version>
            </dependency>

            <!-- Jakarta Persistence -->
            <dependency>
                <groupId>jakarta.persistence</groupId>
                <artifactId>jakarta.persistence-api</artifactId>
                <version>${jakarta-persistence-api.version}</version>
            </dependency>
            <dependency>
                <groupId>org.eclipse.persistence</groupId>
                <artifactId>org.eclipse.persistence.core</artifactId>
                <version>${eclipselink.version}</version>
            </dependency>
            <dependency>
                <groupId>org.eclipse.persistence</groupId>
                <artifactId>org.eclipse.persistence.jpa</artifactId>
                <version>${eclipselink.version}</version>
            </dependency>
            <dependency>
                <groupId>org.eclipse.persistence</groupId>
                <artifactId>org.eclipse.persistence.jpa.jpql</artifactId>
                <version>${eclipselink.version}</version>
            </dependency>
            <dependency>
                <groupId>org.eclipse.persistence</groupId>
                <artifactId>org.eclipse.persistence.jpa.modelgen.processor</artifactId>
                <version>${eclipselink.version}</version>
            </dependency>
            <dependency>
                <groupId>org.eclipse.persistence</groupId>
                <artifactId>org.eclipse.persistence.moxy</artifactId>
                <version>${eclipselink.version}</version>
            </dependency>
            <dependency>
                <groupId>org.eclipse.persistence</groupId>
                <artifactId>org.eclipse.persistence.sdo</artifactId>
                <version>${eclipselink.version}</version>
            </dependency>
            <dependency>
                <groupId>org.eclipse.persistence</groupId>
                <artifactId>org.eclipse.persistence.dbws</artifactId>
                <version>${eclipselink.version}</version>
            </dependency>
            <dependency>
                <groupId>org.eclipse.persistence</groupId>
                <artifactId>org.eclipse.persistence.oracle</artifactId>
                <version>${eclipselink.version}</version>
            </dependency>
            <dependency>
                <groupId>org.eclipse.persistence</groupId>
                <artifactId>org.eclipse.persistence.asm</artifactId>
                <version>${eclipselink.asm.version}</version>
            </dependency>

            <!-- Jakarta Transactions -->
            <dependency>
                <groupId>jakarta.transaction</groupId>
                <artifactId>jakarta.transaction-api</artifactId>
                <version>${jakarta.transaction-api.version}</version>
            </dependency>

            <!-- Jakarta Connectors -->
            <dependency>
                <groupId>jakarta.resource</groupId>
                <artifactId>jakarta.resource-api</artifactId>
                <version>${jakarta.resource-api.version}</version>
            </dependency>

            <!-- Jakarta Batch -->
            <dependency>
                <groupId>jakarta.batch</groupId>
                <artifactId>jakarta.batch-api</artifactId>
                <version>${jakarta.batch-api.version}</version>
            </dependency>
            <dependency>
                <groupId>com.ibm.jbatch</groupId>
                <artifactId>com.ibm.jbatch.container</artifactId>
                <version>${com.ibm.jbatch.container.version}</version>
            </dependency>
            <dependency>
                <groupId>com.ibm.jbatch</groupId>
                <artifactId>com.ibm.jbatch.spi</artifactId>
                <version>${com.ibm.jbatch.spi.version}</version>
            </dependency>

            <!-- Jakarta Validation -->
            <dependency>
                <groupId>org.hibernate.validator</groupId>
                <artifactId>hibernate-validator-cdi</artifactId>
                <version>${hibernate-validator.version}</version>
            </dependency>

            <!-- Jakarta Expression Language Impl -->
            <dependency>
                <groupId>org.glassfish</groupId>
                <artifactId>jakarta.el</artifactId>
                <version>${jakarta.el.version}</version>
            </dependency>

            <!-- Jakarta Enterprise beans -->
            <dependency>
                <groupId>jakarta.ejb</groupId>
                <artifactId>jakarta.ejb-api</artifactId>
                <version>${jakarta.ejb-api.version}</version>
            </dependency>

            <!-- Jakarta JSON -->
            <dependency>
                <groupId>jakarta.json</groupId>
                <artifactId>jakarta.json-api</artifactId>
                <version>${jsonp-api.version}</version>
            </dependency>
            <dependency>
                <groupId>jakarta.json.bind</groupId>
                <artifactId>jakarta.json.bind-api</artifactId>
                <version>${json.bind-api.version}</version>
            </dependency>
            <dependency>
                <groupId>org.glassfish</groupId>
                <artifactId>jakarta.json</artifactId>
                <version>${jsonp-ri.version}</version>
            </dependency>
            <dependency>
                <groupId>org.glassfish</groupId>
                <artifactId>jsonp-jaxrs</artifactId>
                <version>${jsonp-jaxrs.version}</version>
            </dependency>
            <dependency>
                <groupId>org.eclipse</groupId>
                <artifactId>yasson</artifactId>
                <version>${yasson.version}</version>
            </dependency>

            <!-- Jakarta Server Pages -->
            <dependency>
                <groupId>jakarta.servlet.jsp</groupId>
                <artifactId>jakarta.servlet.jsp-api</artifactId>
                <version>${jsp-api.version}</version>
            </dependency>
            <dependency>
                <groupId>org.glassfish.wasp</groupId>
                <artifactId>wasp</artifactId>
                <version>${wasp.version}</version>
            </dependency>

            <!-- Jakarta XML Web Services -->
            <dependency><!-- Contains jakarta.jws, jakarta.xml.soap, jakarta.xml.ws -->
                <groupId>org.glassfish.metro</groupId>
                <artifactId>webservices-api-osgi</artifactId>
                <version>${webservices.version}</version>
            </dependency>
            <dependency><!-- This is actually Metro -->
                <groupId>org.glassfish.metro</groupId>
                <artifactId>webservices-osgi</artifactId>
                <version>${webservices.version}</version>
            </dependency>
            <dependency>
                <groupId>org.glassfish.metro</groupId>
                <artifactId>webservices-extra-xmlsec</artifactId>
                <version>${webservices.version}</version>
            </dependency>
            <dependency>
                <groupId>org.apache.santuario</groupId>
                <artifactId>xmlsec</artifactId>
                <version>${xmlsec.version}</version>
            </dependency>
            <dependency>
                <groupId>com.fasterxml.woodstox</groupId>
                <artifactId>woodstox-core</artifactId>
                <version>${woodstox.version}</version>
            </dependency>
            <dependency>
                <groupId>org.codehaus.woodstox</groupId>
                <artifactId>stax2-api</artifactId>
                <version>${stax2-api.version}</version>
            </dependency>

            <!-- Jakarta XML Binding -->
            <dependency>
                <groupId>jakarta.xml.bind</groupId>
                <artifactId>jakarta.xml.bind-api</artifactId>
                <version>${jakarta.xml.bind-api.version}</version>
            </dependency>
            <dependency>
                <groupId>com.sun.xml.bind</groupId>
                <artifactId>jaxb-osgi</artifactId>
                <version>${jakarta.jaxb-impl.version}</version>
            </dependency>

            <!-- Jakarta Standard Tag Library -->
            <dependency>
                <groupId>jakarta.servlet.jsp.jstl</groupId>
                <artifactId>jakarta.servlet.jsp.jstl-api</artifactId>
                <version>${jstl-api.version}</version>
            </dependency>
            <dependency>
                <groupId>org.glassfish.web</groupId>
                <artifactId>jakarta.servlet.jsp.jstl</artifactId>
                <version>${jstl-impl.version}</version>
            </dependency>

            <!-- CDI -->
            <dependency>
                <groupId>jakarta.enterprise</groupId>
                <artifactId>jakarta.enterprise.cdi-api</artifactId>
                <version>${cdi-api.version}</version>
                <exclusions>
                    <exclusion>
                        <groupId>jakarta.inject</groupId>
                        <artifactId>jakarta.inject</artifactId>
                    </exclusion>
                </exclusions>
            </dependency>
            <dependency>
                <groupId>jakarta.enterprise</groupId>
                <artifactId>jakarta.enterprise.lang-model</artifactId>
                <version>${cdi-api.version}</version>
            </dependency>
            <dependency>
                <groupId>org.jboss.weld</groupId>
                <artifactId>weld-osgi-bundle</artifactId>
                <version>${weld.version}</version>
                <exclusions>
                    <exclusion>
                        <groupId>org.jboss.classfilewriter</groupId>
                        <artifactId>jboss-classfilewriter</artifactId>
                    </exclusion>
                </exclusions>
            </dependency>
            <dependency>
                <groupId>org.jboss.weld.se</groupId>
                <artifactId>weld-se-core</artifactId>
                <version>${weld.version}</version>
            </dependency>
            <dependency>
                <groupId>org.jboss.weld.se</groupId>
                <artifactId>weld-se-shaded</artifactId>
                <version>${weld.version}</version>
            </dependency>
            <dependency>
                <groupId>org.jboss.classfilewriter</groupId>
                <artifactId>jboss-classfilewriter</artifactId>
                <version>${jboss.classfilewriter.version}</version>
            </dependency>

            <!-- Jakarta MVC -->
            <dependency>
                <groupId>jakarta.mvc</groupId>
                <artifactId>jakarta.mvc-api</artifactId>
                <version>${mvc-api.version}</version>
            </dependency>
            <dependency>
                <groupId>org.eclipse.krazo</groupId>
                <artifactId>krazo-core</artifactId>
                <version>${krazo.version}</version>
            </dependency>
            <dependency>
                <groupId>org.eclipse.krazo</groupId>
                <artifactId>krazo-jersey</artifactId>
                <version>${krazo.version}</version>
            </dependency>

            <!-- Admin console components -->
            <dependency>
                <groupId>org.glassfish.jsftemplating</groupId>
                <artifactId>jsftemplating</artifactId>
                <version>${jsftemplating.version}</version>
                <exclusions>
                    <exclusion>
                        <groupId>jakarta.servlet</groupId>
                        <artifactId>jakarta.servlet-api</artifactId>
                    </exclusion>
                </exclusions>
            </dependency>
            <dependency>
                <groupId>org.glassfish.jsftemplating</groupId>
                <artifactId>jsftemplating-dt</artifactId>
                <version>${jsftemplating.version}</version>
            </dependency>
            <dependency>
                <groupId>org.glassfish.woodstock</groupId>
                <artifactId>woodstock-webui-jsf</artifactId>
                <version>${woodstock.version}</version>
                <exclusions>
                    <exclusion>
                        <groupId>com.sun.faces.extensions</groupId>
                        <artifactId>jsf-extensions-common</artifactId>
                    </exclusion>
                    <exclusion>
                        <groupId>com.sun.faces.extensions</groupId>
                        <artifactId>jsf-extensions-dynamic-faces</artifactId>
                    </exclusion>
                    <exclusion>
                        <groupId>javax.help</groupId>
                        <artifactId>javahelp</artifactId>
                    </exclusion>
                </exclusions>
            </dependency>
            <dependency>
                <groupId>org.glassfish.woodstock</groupId>
                <artifactId>woodstock-webui-jsf-suntheme</artifactId>
                <version>${woodstock.version}</version>
            </dependency>
            <dependency>
                <groupId>com.sun.woodstock.dependlibs</groupId>
                <artifactId>json</artifactId>
                <version>${woodstock-json.version}</version>
            </dependency>
            <dependency>
                <groupId>com.sun.woodstock.dependlibs</groupId>
                <artifactId>dojo-ajax-nodemo</artifactId>
                <version>${woodstock-dojo-ajax-nodemo.version}</version>
            </dependency>
            <dependency>
                <groupId>com.sun.woodstock.dependlibs</groupId>
                <artifactId>prototype</artifactId>
                <version>${woodstock-prototype.version}</version>
            </dependency>
            <dependency>
                <groupId>com.sun.woodstock.dependlibs</groupId>
                <artifactId>dataprovider</artifactId>
                <version>${woodstock-dataprovider.version}</version>
            </dependency>

            <!-- HK2 -->
            <dependency>
                <groupId>org.glassfish.hk2</groupId>
                <artifactId>osgi-resource-locator</artifactId>
                <version>${osgi-resource-locator.version}</version>
            </dependency>


            <!--  Derby - embedded database -->
            <dependency>
                <groupId>org.glassfish.external</groupId>
                <artifactId>derby</artifactId>
                <version>${derby.version}</version>
                <type>zip</type>
            </dependency>
            <dependency>
                <groupId>org.glassfish.external</groupId>
                <artifactId>dbschema</artifactId>
                <version>${dbschema.version}</version>
            </dependency>
            <dependency>
                <groupId>org.glassfish.external</groupId>
                <artifactId>schema2beans</artifactId>
                <version>${schema2beans.version}</version>
            </dependency>


            <!-- Other -->
            <dependency>
                <groupId>org.glassfish.ha</groupId>
                <artifactId>ha-api</artifactId>
                <version>${ha-api.version}</version>
            </dependency>
            <dependency>
                <groupId>org.bsc.maven</groupId>
                <artifactId>maven-processor-plugin</artifactId>
                <version>2.0.4</version>
            </dependency>
            <dependency>
                <groupId>wsdl4j</groupId>
                <artifactId>wsdl4j</artifactId>
                <version>${wsdl4j.version}</version>
            </dependency>
        </dependencies>
    </dependencyManagement>

    <build>
        <pluginManagement>
            <plugins>
                <plugin>
                    <groupId>org.glassfish.copyright</groupId>
                    <artifactId>glassfish-copyright-maven-plugin</artifactId>
                    <configuration>
                        <exclude combine.children="append">
                            <pattern>connectors/descriptors/src/main/resources/glassfish/lib/dtds/</pattern>
                            <pattern>connectors/descriptors/src/main/resources/glassfish/lib/schemas/</pattern>
                            <pattern>admingui/war/src/main/webapp/3rd-party-license</pattern>
                            <pattern>packager/legal/</pattern>
                            <pattern>common/annotation-framework/src/main/java/org/glassfish/apf/skip-annotation-class-list</pattern>
                            <pattern>admingui/common/src/main/resources/applications/appEdit/</pattern>
                            <pattern>.layout</pattern>
                            <pattern>admingui/war/src/main/webapp/j_security_check</pattern>
                            <pattern>appclient/client/acc/src/test/resources/topSecret.stuff</pattern>
                        </exclude>
                    </configuration>
                </plugin>
                <plugin>
                    <artifactId>maven-rar-plugin</artifactId>
                    <version>${maven-rar-plugin.version}</version>
                </plugin>
            </plugins>
        </pluginManagement>
        <plugins>
            <plugin>
                <artifactId>maven-compiler-plugin</artifactId>
                <configuration>
                    <source>11</source>
                    <target>11</target>
                </configuration>
            </plugin>
            <plugin>
                <groupId>org.glassfish.build</groupId>
                <artifactId>spec-version-maven-plugin</artifactId>
                <version>2.1</version>
                <configuration>
                    <dir>${stage.dir}/${install.dir.name}/glassfish/modules</dir>
                    <excludes>jakarta.inject-api.jar,jakarta.servlet.jsp.jstl.jar,wasp.jar,jakarta.enterprise.concurrent.jar,
                        jakarta.persistence.jar</excludes>
                    <specs>
                        <spec>
                            <artifact>
                                <groupId>jakarta.activation</groupId>
                                <artifactId>jakarta.activation-api</artifactId>
                                <version>${activation.version}</version>
                            </artifact>
                            <jarType>api</jarType>
                            <specVersion>2.1</specVersion>
                            <specImplVersion>${activation.version}</specImplVersion>
                            <apiPackage>jakarta.activation</apiPackage>
                        </spec>
                        <spec>
                            <artifact>
                                <groupId>jakarta.mail</groupId>
                                <artifactId>jakarta.mail-api</artifactId>
                                <version>${mail.version}</version>
                            </artifact>
                            <jarType>api</jarType>
                            <specVersion>2.1</specVersion>
                            <specImplVersion>${mail.version}</specImplVersion>
                            <apiPackage>jakarta.mail</apiPackage>
                        </spec>
                        <spec>
                            <artifact>
                                <groupId>org.glassfish</groupId>
                                <artifactId>jakarta.json</artifactId>
                                <version>${jsonp-ri.version}</version>
                            </artifact>
                            <nonFinal>false</nonFinal>
                            <jarType>impl</jarType>
                            <specVersion>1.1</specVersion>
                            <implVersion>${jsonp-ri.version}</implVersion>
                            <apiPackage>jakarta.json</apiPackage>
                            <implNamespace>org.glassfish</implNamespace>
                        </spec>
                        <spec>
                            <artifact>
                                <groupId>org.eclipse</groupId>
                                <artifactId>yasson</artifactId>
                                <version>${yasson.version}</version>
                            </artifact>
                            <nonFinal>true</nonFinal>
                            <jarType>impl</jarType>
                            <specVersion>0.9</specVersion>
                            <implVersion>${yasson.version}</implVersion>
                            <apiPackage>jakarta.json.bind</apiPackage>
                            <implNamespace>org.eclipse</implNamespace>
                        </spec>
                        <spec>
                            <artifact>
                                <groupId>org.glassfish</groupId>
                                <artifactId>jakarta.faces</artifactId>
                                <version>${mojarra.version}</version>
                            </artifact>
                            <nonFinal>false</nonFinal>
                            <jarType>impl</jarType>
                            <specVersion>3.0</specVersion>
                            <implVersion>${mojarra.version}</implVersion>
                            <apiPackage>jakarta.faces</apiPackage>
                            <implNamespace>org.glassfish</implNamespace>
                        </spec>
                        <spec>
                            <artifact>
                                <groupId>jakarta.authorization</groupId>
                                <artifactId>jakarta.authorization-api</artifactId>
                                <version>${jakarta.authorization-api.version}</version>
                            </artifact>
                            <nonFinal>false</nonFinal>
                            <jarType>api</jarType>
                            <specVersion>${jakarta.authorization-api.version}</specVersion>
                            <specImplVersion>${jakarta.authorization-api.version}</specImplVersion>
                            <apiPackage>jakarta.authorization</apiPackage>
                        </spec>
                        <spec>
                            <artifact>
                                <groupId>jakarta.authentication</groupId>
                                <artifactId>jakarta.authentication-api</artifactId>
                                <version>${jakarta.authentication-api.version}</version>
                            </artifact>
                            <nonFinal>false</nonFinal>
                            <jarType>api</jarType>
                            <specVersion>${jakarta.authentication.version}</specVersion>
                            <specImplVersion>${jakarta.authentication-api.version}</specImplVersion>
                            <apiPackage>jakarta.security.auth.message</apiPackage>
                        </spec>
                        <spec>
                            <artifact>
                                <groupId>jakarta.servlet.jsp.jstl</groupId>
                                <artifactId>jakarta.servlet.jsp.jstl-api</artifactId>
                                <version>${jstl-api.version}</version>
                            </artifact>
                            <nonFinal>false</nonFinal>
                            <jarType>api</jarType>
                            <specVersion>2.0</specVersion>
                            <specImplVersion>${jstl-impl.version}</specImplVersion>
                            <apiPackage>jakarta.servlet.jsp.jstl</apiPackage>
                        </spec>
                        <spec>
                            <artifact>
                                <groupId>jakarta.transaction</groupId>
                                <artifactId>jakarta.transaction-api</artifactId>
                                <version>${jakarta.transaction-api.version}</version>
                            </artifact>
                            <nonFinal>false</nonFinal>
                            <jarType>api</jarType>
                            <specVersion>${jakarta.transaction-api.version}</specVersion>
                            <specImplVersion>${jakarta.transaction-api.version}</specImplVersion>
                            <apiPackage>jakarta.transaction</apiPackage>
                        </spec>
                        <spec>
                            <artifact>
                                <groupId>jakarta.batch</groupId>
                                <artifactId>jakarta.batch-api</artifactId>
                                <version>${jakarta.batch-api.version}</version>
                            </artifact>
                            <nonFinal>false</nonFinal>
                            <jarType>api</jarType>
                            <specVersion>1.0</specVersion>
                            <specImplVersion>${jakarta.batch-api.version}</specImplVersion>
                            <apiPackage>jakarta.batch</apiPackage>
                        </spec>
                        <spec>
                            <artifact>
                                <groupId>jakarta.jms</groupId>
                                <artifactId>jakarta.jms-api</artifactId>
                                <version>${jms-api.version}</version>
                            </artifact>
                            <nonFinal>false</nonFinal>
                            <jarType>api</jarType>
                            <specVersion>${jms-api.version}</specVersion>
                            <specImplVersion>${jms-api.version}</specImplVersion>
                            <apiPackage>jakarta.jms</apiPackage>
                        </spec>
                        <spec>
                            <artifact>
                                <groupId>jakarta.enterprise.concurrent</groupId>
                                <artifactId>jakarta.enterprise.concurrent-api</artifactId>
                                <version>${concurrent-api.version}</version>
                            </artifact>
                            <nonFinal>false</nonFinal>
                            <jarType>api</jarType>
                            <specVersion>${concurrent-api.version}</specVersion>
                            <specImplVersion>${concurrent-api.version}</specImplVersion>
                            <apiPackage>jakarta.enterprise.concurrent</apiPackage>
                        </spec>
                        <spec>
                            <artifact>
                                <groupId>jakarta.servlet</groupId>
                                <artifactId>jakarta.servlet-api</artifactId>
                                <version>${servlet-api.version}</version>
                            </artifact>
                            <nonFinal>false</nonFinal>
                            <jarType>api</jarType>
                            <specVersion>3.1</specVersion>
                            <specImplVersion>${servlet-api.version}</specImplVersion>
                            <apiPackage>jakarta.servlet</apiPackage>
                        </spec>
                        <spec>
                            <artifact>
                                <groupId>jakarta.annotation</groupId>
                                <artifactId>jakarta.annotation-api</artifactId>
                                <version>${jakarta.annotation-api.version}</version>
                            </artifact>
                            <nonFinal>false</nonFinal>
                            <jarType>api</jarType>
                            <specVersion>${jakarta.annotation-api.version}</specVersion>
                            <specImplVersion>${jakarta.annotation-api.version}</specImplVersion>
                            <apiPackage>jakarta.annotation</apiPackage>
                        </spec>
                        <spec>
                            <artifact>
                                <groupId>jakarta.websocket</groupId>
                                <artifactId>jakarta.websocket-api</artifactId>
                                <version>${websocket-api.version}</version>
                            </artifact>
                            <nonFinal>false</nonFinal>
                            <jarType>api</jarType>
                            <specVersion>2.0</specVersion>
                            <specImplVersion>${websocket-api.version}</specImplVersion>
                            <apiPackage>jakarta.websocket</apiPackage>
                        </spec>
                        <spec>
                            <artifact>
                                <groupId>jakarta.ws.rs</groupId>
                                <artifactId>jakarta.ws.rs-api</artifactId>
                                <version>${jax-rs-api.impl.version}</version>
                            </artifact>
                            <nonFinal>false</nonFinal>
                            <jarType>api</jarType>
                            <specVersion>${jax-rs-api.spec.version}</specVersion>
                            <specImplVersion>${jax-rs-api.impl.version}</specImplVersion>
                            <apiPackage>jakarta.ws.rs</apiPackage>
                        </spec>
                        <spec>
                            <artifact>
                                <groupId>jakarta.ejb</groupId>
                                <artifactId>jakarta.ejb-api</artifactId>
                                <version>${jakarta.ejb-api.version}</version>
                            </artifact>
                            <nonFinal>false</nonFinal>
                            <jarType>api</jarType>
                            <specVersion>${jakarta.ejb-api.version}</specVersion>
                            <specImplVersion>${jakarta.ejb-api.version}</specImplVersion>
                            <apiPackage>jakarta.ejb</apiPackage>
                        </spec>
                        <spec>
                            <artifact>
                                <groupId>jakarta.interceptor</groupId>
                                <artifactId>jakarta.interceptor-api</artifactId>
                                <version>${jakarta.interceptor-api.version}</version>
                            </artifact>
                            <nonFinal>false</nonFinal>
                            <jarType>api</jarType>
                            <specVersion>${jakarta.interceptor-api.version}</specVersion>
                            <specImplVersion>${jakarta.interceptor-api.version}</specImplVersion>
                            <apiPackage>jakarta.interceptor</apiPackage>
                        </spec>
                        <spec>
                            <artifact>
                                <groupId>jakarta.resource</groupId>
                                <artifactId>jakarta.resource-api</artifactId>
                                <version>${jakarta.resource-api.version}</version>
                            </artifact>
                            <nonFinal>false</nonFinal>
                            <jarType>api</jarType>
                            <specVersion>${jakarta.resource-api.version}</specVersion>
                            <specImplVersion>${jakarta.resource-api.version}</specImplVersion>
                            <apiPackage>jakarta.resource</apiPackage>
                        </spec>
                        <spec>
                            <artifact>
                                <groupId>jakarta.servlet.jsp</groupId>
                                <artifactId>jakarta.servlet.jsp-api</artifactId>
                                <version>${jsp-api.version}</version>
                            </artifact>
                            <nonFinal>false</nonFinal>
                            <jarType>api</jarType>
                            <specVersion>2.3</specVersion>
                            <specImplVersion>2.3.1</specImplVersion>
                            <apiPackage>jakarta.servlet.jsp</apiPackage>
                        </spec>
                        <spec>
                            <artifact>
                                <groupId>org.glassfish</groupId>
                                <artifactId>jakarta.el</artifactId>
                                <version>${jakarta.el.version}</version>
                            </artifact>
                            <jarType>impl</jarType>
                            <specVersion>3.0</specVersion>
                            <implVersion>3.0.0</implVersion>
                            <apiPackage>jakarta.el</apiPackage>
                            <implNamespace>com.sun.el</implNamespace>
                        </spec>
                        <spec>
                            <artifact>
                                <groupId>jakarta.security.enterprise</groupId>
                                <artifactId>jakarta.security.enterprise-api</artifactId>
                                <version>${jakarta.security.enterprise-api.version}</version>
                            </artifact>
                            <nonFinal>false</nonFinal>
                            <jarType>api</jarType>
                            <specVersion>${jakarta.security.enterprise-api.version}</specVersion>
                            <specImplVersion>${jakarta.security.enterprise.version}</specImplVersion>
                            <apiPackage>javax.security.enterprise</apiPackage>
                            <implNamespace>org.glassfish.soteria</implNamespace>
                        </spec>
                    </specs>
                </configuration>
            </plugin>
        </plugins>
    </build>
</project><|MERGE_RESOLUTION|>--- conflicted
+++ resolved
@@ -1,7 +1,7 @@
 <?xml version="1.0" encoding="UTF-8"?>
 <!--
 
-	Copyright (c) 2021, 2022 Contributors to Eclipse Foundation.
+    Copyright (c) 2021, 2022 Contributors to Eclipse Foundation.
     Copyright (c) 1997, 2021 Oracle and/or its affiliates. All rights reserved.
 
     This program and the accompanying materials are made available under the
@@ -84,17 +84,10 @@
         <default_domain_template>appserver-domain.jar</default_domain_template>
         <version_prefix />
         <version_suffix />
-<<<<<<< HEAD
         <major_version>7</major_version>
         <minor_version>0</minor_version>
         <update_version>0</update_version>
         <install.dir.name>glassfish7</install.dir.name>
-=======
-        <major_version>6</major_version>
-        <minor_version>2</minor_version>
-        <update_version>5</update_version>
-        <install.dir.name>glassfish6</install.dir.name>
->>>>>>> 0664faee
 
         <!-- Jakarta Faces -->
         <jakarta.faces-api.version>4.0.0-M2</jakarta.faces-api.version>
