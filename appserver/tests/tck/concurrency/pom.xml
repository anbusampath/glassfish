--- conflicted
+++ resolved
@@ -1,11 +1,7 @@
 <?xml version="1.0" encoding="UTF-8"?>
 <!--
  /*
-<<<<<<< HEAD
- * Copyright (c) 2022, 2024 Contributors to the Eclipse Foundation
-=======
  * Copyright (c) 2022, 2024 Contributors to the Eclipse Foundation.
->>>>>>> e0a5cfc1
  *
  * This program and the accompanying materials are made available under the
  * terms of the Eclipse Public License v. 2.0, which is available at
@@ -39,12 +35,6 @@
     <properties>
         <project.build.sourceEncoding>UTF-8</project.build.sourceEncoding>
         <project.reporting.outputEncoding>UTF-8</project.reporting.outputEncoding>
-
-<<<<<<< HEAD
-=======
-        <concurrency.tck-3-0.version>3.0.3</concurrency.tck-3-0.version>
-
->>>>>>> e0a5cfc1
         <glassfish.version>${project.version}</glassfish.version>
         <glassfish.root>${project.build.directory}</glassfish.root>
         <glassfish.home>${glassfish.root}/glassfish8</glassfish.home>
