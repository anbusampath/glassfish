<?xml version="1.0" encoding="UTF-8"?>
<!--

    Copyright (c) 2023, 2024 Contributors to the Eclipse Foundation.

    This program and the accompanying materials are made available under the
    terms of the Eclipse Public License v. 2.0, which is available at
    http://www.eclipse.org/legal/epl-2.0.

    This Source Code may also be made available under the following Secondary
    Licenses when the conditions for such availability set forth in the
    Eclipse Public License v. 2.0 are satisfied: GNU General Public License,
    version 2 with the GNU Classpath Exception, which is available at
    https://www.gnu.org/software/classpath/license.html.

    SPDX-License-Identifier: EPL-2.0 OR GPL-2.0 WITH Classpath-exception-2.0

-->

<project xmlns="http://maven.apache.org/POM/4.0.0"
    xmlns:xsi="http://www.w3.org/2001/XMLSchema-instance"
    xsi:schemaLocation="http://maven.apache.org/POM/4.0.0 http://maven.apache.org/xsd/maven-4.0.0.xsd">
    <modelVersion>4.0.0</modelVersion>

    <parent>
        <groupId>org.glassfish.main.tests.tck</groupId>
        <artifactId>tck</artifactId>
        <version>8.0.0-SNAPSHOT</version>
    </parent>

    <artifactId>glassfish-internal-tck-rest-cdi</artifactId>
    <packaging>war</packaging>

    <name>TCK: REST CDI (optional)</name>
    <description>
        This verifies the compliance of Eclipse Glassfish using CDI to inject REST artefacts.

        Note: this is an optional test that will likely become mandatory in REST 4.0 only.
    </description>

    <properties>
        <glassfish.version>${project.version}</glassfish.version>
        <tck.root>${project.build.directory}</tck.root>
    </properties>

    <dependencyManagement>
        <dependencies>
            <dependency>
                <groupId>org.jboss.arquillian</groupId>
                <artifactId>arquillian-bom</artifactId>
                <version>1.7.0.Final</version>
                <type>pom</type>
                <scope>import</scope>
            </dependency>
        </dependencies>
    </dependencyManagement>

    <dependencies>
        <dependency>
            <groupId>jakarta.platform</groupId>
            <artifactId>jakarta.jakartaee-api</artifactId>
            <version>10.0.0</version>
            <scope>provided</scope>
        </dependency>

        <dependency>
            <groupId>org.jboss.arquillian.junit5</groupId>
            <artifactId>arquillian-junit5-container</artifactId>
            <scope>test</scope>
        </dependency>
        <dependency>
            <groupId>org.jboss.arquillian.protocol</groupId>
            <artifactId>arquillian-protocol-servlet-jakarta</artifactId>
            <scope>test</scope>
        </dependency>
        <dependency>
            <groupId>org.jboss.shrinkwrap.resolver</groupId>
            <artifactId>shrinkwrap-resolver-impl-maven</artifactId>
            <scope>test</scope>
        </dependency>

        <dependency>
            <groupId>org.junit.jupiter</groupId>
            <artifactId>junit-jupiter-engine</artifactId>
        </dependency>

        <!-- Client libraries for Jakarta EE. These provide implementations
            of e.g. the REST client, that lets tests do REST requests. These tests just
            depend on the API for these client tools. -->
        <dependency>
            <groupId>org.omnifaces.arquillian</groupId>
            <artifactId>glassfish-client-ee10</artifactId>
            <version>1.4</version>
            <scope>test</scope>
        </dependency>

        <!-- The Arquillian connector for GlassFish. This lets Arquillian
            start and stop GlassFish, and deploy and undeploy war files to it. -->
        <dependency>
            <groupId>org.omnifaces.arquillian</groupId>
            <artifactId>arquillian-glassfish-server-managed</artifactId>
            <version>1.4</version>
            <scope>test</scope>
        </dependency>
    </dependencies>

    <build>
        <finalName>${project.artifactId}</finalName>
        <plugins>
            <plugin>
                <groupId>org.apache.maven.plugins</groupId>
                <artifactId>maven-dependency-plugin</artifactId>
                <executions>
                    <execution>
                        <id>unpack</id>
                        <phase>pre-integration-test</phase>
                        <goals>
                            <goal>unpack</goal>
                        </goals>
                        <configuration>
                            <artifactItems>
                                <artifactItem>
                                    <groupId>org.glassfish.main.distributions</groupId>
                                    <artifactId>glassfish</artifactId>
                                    <version>${glassfish.version}</version>
                                    <type>zip</type>
                                    <overWrite>false</overWrite>
                                    <outputDirectory>${project.build.directory}</outputDirectory>
                                </artifactItem>
                            </artifactItems>
                        </configuration>
                    </execution>

                </executions>
            </plugin>

            <plugin>
                <groupId>org.apache.maven.plugins</groupId>
                <artifactId>maven-failsafe-plugin</artifactId>
                <configuration>
                    <systemPropertyVariables>
                        <finalName>${project.build.finalName}</finalName>
<<<<<<< HEAD
                        <glassfish.home>${session.executionRootDirectory}/target/glassfish8</glassfish.home>
=======
                        <glassfish.home>${project.build.directory}/glassfish7</glassfish.home>
>>>>>>> a0e04b14
                        <glassfish.enableDerby>true</glassfish.enableDerby>
                        <glassfish.suspend>${suspend}</glassfish.suspend>
                    </systemPropertyVariables>
                </configuration>
            </plugin>
        </plugins>
    </build>
</project><|MERGE_RESOLUTION|>--- conflicted
+++ resolved
@@ -140,11 +140,7 @@
                 <configuration>
                     <systemPropertyVariables>
                         <finalName>${project.build.finalName}</finalName>
-<<<<<<< HEAD
-                        <glassfish.home>${session.executionRootDirectory}/target/glassfish8</glassfish.home>
-=======
-                        <glassfish.home>${project.build.directory}/glassfish7</glassfish.home>
->>>>>>> a0e04b14
+                        <glassfish.home>${project.build.directory}/glassfish8</glassfish.home>
                         <glassfish.enableDerby>true</glassfish.enableDerby>
                         <glassfish.suspend>${suspend}</glassfish.suspend>
                     </systemPropertyVariables>
