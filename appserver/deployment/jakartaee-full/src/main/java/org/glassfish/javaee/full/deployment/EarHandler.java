/*
 * Copyright (c) 2022, 2023 Contributors to the Eclipse Foundation.
 * Copyright (c) 1997, 2022 Oracle and/or its affiliates. All rights reserved.
 *
 * This program and the accompanying materials are made available under the
 * terms of the Eclipse Public License v. 2.0, which is available at
 * http://www.eclipse.org/legal/epl-2.0.
 *
 * This Source Code may also be made available under the following Secondary
 * Licenses when the conditions for such availability set forth in the
 * Eclipse Public License v. 2.0 are satisfied: GNU General Public License,
 * version 2 with the GNU Classpath Exception, which is available at
 * https://www.gnu.org/software/classpath/license.html.
 *
 * SPDX-License-Identifier: EPL-2.0 OR GPL-2.0 WITH Classpath-exception-2.0
 */

package org.glassfish.javaee.full.deployment;

import static java.util.logging.Level.SEVERE;
import static javax.xml.stream.XMLStreamConstants.END_DOCUMENT;
import static javax.xml.stream.XMLStreamConstants.END_ELEMENT;
import static javax.xml.stream.XMLStreamConstants.START_ELEMENT;
import static org.glassfish.loader.util.ASClassLoaderUtil.getAppLibDirLibraries;

import com.sun.enterprise.config.serverbeans.DasConfig;
import com.sun.enterprise.deploy.shared.AbstractArchiveHandler;
import com.sun.enterprise.deploy.shared.ArchiveFactory;
import com.sun.enterprise.deploy.shared.FileArchive;
import com.sun.enterprise.deployment.BundleDescriptor;
import com.sun.enterprise.deployment.archivist.ApplicationArchivist;
import com.sun.enterprise.deployment.deploy.shared.InputJarArchive;
import com.sun.enterprise.deployment.deploy.shared.JarArchive;
import com.sun.enterprise.deployment.deploy.shared.Util;
import com.sun.enterprise.deployment.io.DescriptorConstants;
import com.sun.enterprise.deployment.util.DOLUtils;
import com.sun.enterprise.universal.i18n.LocalStringsImpl;
import com.sun.enterprise.util.LocalStringManagerImpl;
import com.sun.enterprise.util.io.FileUtils;
import jakarta.inject.Inject;
import jakarta.inject.Named;
import java.io.File;
import java.io.FileInputStream;
import java.io.FileNotFoundException;
import java.io.IOException;
import java.io.InputStream;
import java.net.URI;
import java.net.URL;
import java.net.URLClassLoader;
import java.security.PermissionCollection;
import java.text.MessageFormat;
import java.util.logging.Level;
import java.util.logging.Logger;
import javax.xml.stream.XMLStreamException;
import javax.xml.stream.XMLStreamReader;
import org.glassfish.api.ActionReport;
import org.glassfish.api.admin.ServerEnvironment;
import org.glassfish.api.deployment.DeployCommandParameters;
import org.glassfish.api.deployment.DeploymentContext;
import org.glassfish.api.deployment.archive.Archive;
import org.glassfish.api.deployment.archive.ArchiveDetector;
import org.glassfish.api.deployment.archive.ArchiveHandler;
import org.glassfish.api.deployment.archive.ArchiveType;
import org.glassfish.api.deployment.archive.CarArchiveType;
import org.glassfish.api.deployment.archive.CompositeHandler;
import org.glassfish.api.deployment.archive.EjbArchiveType;
import org.glassfish.api.deployment.archive.RarArchiveType;
import org.glassfish.api.deployment.archive.ReadableArchive;
import org.glassfish.api.deployment.archive.WarArchiveType;
import org.glassfish.api.deployment.archive.WritableArchive;
import org.glassfish.deployment.common.DeploymentContextImpl;
import org.glassfish.deployment.common.DeploymentProperties;
import org.glassfish.deployment.common.ModuleDescriptor;
import org.glassfish.hk2.api.PreDestroy;
import org.glassfish.internal.api.DelegatingClassLoader;
import org.glassfish.internal.deployment.Deployment;
import org.glassfish.internal.deployment.ExtendedDeploymentContext;
import org.glassfish.javaee.core.deployment.ApplicationHolder;
<<<<<<< HEAD
=======
import org.glassfish.loader.util.ASClassLoaderUtil;
>>>>>>> 47b1081b
import org.jvnet.hk2.annotations.Service;
import org.xml.sax.SAXException;

@Service(name = EarDetector.ARCHIVE_TYPE)
public class EarHandler extends AbstractArchiveHandler implements CompositeHandler {

    @Inject
    Deployment deployment;

    @Inject
    ArchiveFactory archiveFactory;

    @Inject
    ServerEnvironment env;

    @Inject
    DasConfig dasConfig;

    @Inject
    @Named(EarDetector.ARCHIVE_TYPE)
    ArchiveDetector detector;

    private static final String EAR_LIB = "ear_lib";

    private static LocalStringsImpl strings = new LocalStringsImpl(EarHandler.class);
    final private static LocalStringManagerImpl localStrings = new LocalStringManagerImpl(EarHandler.class);

    private static final Logger _logger = EarDeployer.deplLogger;

    // declaredPermission
    protected PermissionCollection earDeclaredPC;

    @Override
    public String getArchiveType() {
        return EarDetector.ARCHIVE_TYPE;
    }

    @Override
    public String getVersionIdentifier(ReadableArchive archive) {
        String versionIdentifier = null;
        try {
            versionIdentifier = new GFApplicationXmlParser(archive).extractVersionIdentifierValue(archive);
        } catch (XMLStreamException | IOException e) {
            _logger.log(SEVERE, e.getMessage());
        }

        return versionIdentifier;
    }

    @Override
    public boolean handles(ReadableArchive archive) throws IOException {
        return detector.handles(archive);
    }

    @Override
    public void expand(ReadableArchive source, WritableArchive target, DeploymentContext context) throws IOException {
        // expand the top level first so we could read application.xml
        super.expand(source, target, context);

        ReadableArchive source2 = null;
        try {
            /*
             * We know that the expansion is into a directory, so we should know that target is a FileArchive which is also readable
             * as-is.
             */
            source2 = (FileArchive) target;

            ApplicationHolder holder = getApplicationHolder(source2, context, false);

            // now start to expand the sub modules
            for (ModuleDescriptor<?> md : holder.app.getModules()) {
                String moduleUri = md.getArchiveUri();
                ReadableArchive subArchive = null;
                ReadableArchive subArchiveToExpand = null;
                try {
                    subArchive = source2.getSubArchive(moduleUri);
                    if (subArchive == null) {
                        _logger.log(Level.WARNING, "Exception while locating sub archive: " + moduleUri);
                        continue;
                    }
                    // optimize performance by retrieving the archive handler
                    // based on module type first
                    ArchiveHandler subHandler = getArchiveHandlerFromModuleType(md.getModuleType());
                    if (subHandler == null) {
                        subHandler = deployment.getArchiveHandler(subArchive);
                    }
                    context.getModuleArchiveHandlers().put(moduleUri, subHandler);
                    if (subHandler == null) {
                        return;
                    }
                    try (WritableArchive subTarget = target.createSubArchive(FileUtils.makeFriendlyFilenameExtension(moduleUri))) {
                        /*
                         * A subarchive might be packaged as a subdirectory (instead of a nested JAR) in an EAR. If so and if it has the
                         * same name as the directory into which we'll expand the submodule, make sure it is also of the correct archive
                         * type (i.e., directory and not JAR) in which case we don't need to expand it because the developer already did so
                         * before packaging.
                         */
                        subArchiveToExpand = chooseSubArchiveToExpand(moduleUri, subTarget, subArchive, source2);
                        if (subArchiveToExpand != null) {
                            subHandler.expand(subArchiveToExpand, subTarget, context);
                        } else {
                            /*
                             * The target for expansion is the same URI as the subarchive. Make sure they are the same type; if so, we just
                             * skip the expansion. Otherwise, we would leave a JAR where the rest of deployment expects a subdirectory so
                             * throw an exception in that case.
                             */
                            if (!areSameStorageType(subTarget, subArchive)) {
                                final String msg = MessageFormat.format(
                                    _logger.getResourceBundle().getString("enterprise.deployment.backend.badSubModPackaging"),
                                    subArchive.getURI().toASCIIString(), subArchive.getClass().getName());
                                throw new RuntimeException(msg);
                            }
                        }
<<<<<<< HEAD
                        // Keep the original submodule file because the app client deployer needs it.
                        /*
                         * // delete the original module file File origSubArchiveFile = new File( target.getURI().getSchemeSpecificPart(),
                         * moduleUri); origSubArchiveFile.delete();
                         */
=======
>>>>>>> 47b1081b
                    }
                } catch (IOException ioe) {
                    _logger.log(Level.FINE, "Exception while processing " + moduleUri, ioe);
                } finally {
                    try {
                        if (subArchive != null) {
                            subArchive.close();
                        }
                        if (subArchiveToExpand != null) {
                            subArchiveToExpand.close();
                        }
                    } catch (IOException ioe) {
                        // ignore
                    }
                }
            }
        } finally {
            if (source2 != null) {
                source2.close();
            }
        }
    }

    private ReadableArchive chooseSubArchiveToExpand(final String moduleURI, final WritableArchive subTarget,
            final ReadableArchive subArchive, final ReadableArchive expandedOriginalArchive) throws IOException {
        /*
         * The subArchive will normally be xxx.jar (or .rar, etc.) In this case, its URI differs from the URI of the target
         * (which will be xxx_jar) and we should expand subArchive into subTarget. But the developer might have pre-expanded the
         * archive in which case subArchive and subTarget will both be xxx_jar. In such a case we do not want to expand the
         * directory onto itself.
         *
         * Yet, on Windows, it is possible that the xxx_jar directory is left over from a previous expansion from xxx.jar to
         * xxx_jar, in which case we DO want to expand xxx.jar into xxx_jar.
         */
        if (!subTarget.getURI().equals(subArchive.getURI())) {
            /*
             * The URIs are not the same, so the subArchive is probably xxx.jar and the target is probably xxx_jar.
             */
            return subArchive;
        }

        /*
         * Try to find the xxx.jar entry in the file archive that is the expanded version of the original archive. If that entry
         * exists, then the xxx_jar entry in the already-expanded directory is probably a left-over from a previous deployment
         * and we should expand the original subarchive into it. If, on the other hand, the xxx.jar entry does not exist in the
         * expansion, then the developer probably packaged the EAR with a pre-expanded module directory instead of the module
         * JAR; in that case there is no need to expand the pre-expanded directory into itself.
         */
        if (expandedOriginalArchive.exists(moduleURI)) {
            final URI unexpandedSubArchiveURI = expandedOriginalArchive.getURI().resolve(moduleURI);
            return archiveFactory.openArchive(unexpandedSubArchiveURI);
        }
        return null;
    }

    private static boolean areSameStorageType(final Archive arch1, final Archive arch2) {
        return ((arch1 instanceof FileArchive && arch2 instanceof FileArchive)
                || (arch1 instanceof JarArchive && arch2 instanceof JarArchive));
    }

    @Override
    public ClassLoader getClassLoader(final ClassLoader parent, DeploymentContext context) {
        final ReadableArchive archive = context.getSource();

        ApplicationHolder holder = getApplicationHolder(archive, context, true);

        // the ear classloader hierachy will be
        // ear lib classloader <- embedded rar classloader <-
        // ear classloader <- various module classloaders
        final DelegatingClassLoader embeddedConnCl;
        final EarClassLoader earClassLoader;

        // Add the libraries packaged in the application library directory
        try {
            String compatProp = context.getAppProps().getProperty(DeploymentProperties.COMPATIBILITY);

            // If user does not specify the compatibility property
            // let's see if it's defined in glassfish-application.xml
            if (compatProp == null) {
                GFApplicationXmlParser gfApplicationXmlParser = new GFApplicationXmlParser(context.getSource());
                compatProp = gfApplicationXmlParser.getCompatibilityValue();
                if (compatProp != null) {
                    context.getAppProps().put(DeploymentProperties.COMPATIBILITY, compatProp);
                }
            }

            // If user does not specify the compatibility property
            // let's see if it's defined in sun-application.xml
            if (compatProp == null) {
                SunApplicationXmlParser sunApplicationXmlParser = new SunApplicationXmlParser(context.getSourceDir());
                compatProp = sunApplicationXmlParser.getCompatibilityValue();
                if (compatProp != null) {
                    context.getAppProps().put(DeploymentProperties.COMPATIBILITY, compatProp);
                }
            }

            final URL[] earLibURLs = getAppLibDirLibraries(context.getSourceDir(), holder.app.getLibraryDirectory(),
                    compatProp);

            final EarLibClassLoader earLibClassLoader = new EarLibClassLoader(earLibURLs, parent);

            embeddedConnCl = new DelegatingClassLoader(earLibClassLoader);
            earClassLoader = new EarClassLoader(embeddedConnCl);

            // add ear lib to module classloader list so we can
            // clean it up later
            earClassLoader.addModuleClassLoader(EAR_LIB, earLibClassLoader);
        } catch (Exception e) {
            _logger.log(SEVERE, strings.get("errAddLibs"), e);
            throw new RuntimeException(e);
        }

        for (ModuleDescriptor<BundleDescriptor> moduleDescriptor : holder.app.getModules()) {
            String moduleUri = moduleDescriptor.getArchiveUri();
            try (ReadableArchive sub = archive.getSubArchive(moduleUri)) {
                if (sub == null) {
                    throw new IllegalArgumentException(strings.get("noSubModuleArchiveFound", moduleUri));
                }
                if (sub instanceof InputJarArchive) {
                    throw new IllegalArgumentException(strings.get("wrongArchType", moduleUri));
                }
                ArchiveHandler handler = context.getModuleArchiveHandlers().get(moduleUri);
                if (handler == null) {
                    handler = getArchiveHandlerFromModuleType(moduleDescriptor.getModuleType());
                    if (handler == null) {
                        handler = deployment.getArchiveHandler(sub);
                    }
                    context.getModuleArchiveHandlers().put(moduleUri, handler);
                }

                if (handler != null) {
                    ActionReport subReport = context.getActionReport().addSubActionsReport();
                    // todo : this is a hack, once again,
                    // the handler is assuming a file:// url
                    ExtendedDeploymentContext subContext = new DeploymentContextImpl(subReport, sub,
                            context.getCommandParameters(DeployCommandParameters.class), env) {

                        @Override
                        public File getScratchDir(String subDirName) {
                            String modulePortion = Util.getURIName(getSource().getURI());
                            return (new File(super.getScratchDir(subDirName), modulePortion));
                        }
                    };

                    // sub context will store the root archive handler also
                    // so we can figure out the enclosing archive type
                    subContext.setArchiveHandler(context.getArchiveHandler());
                    subContext.setParentContext((ExtendedDeploymentContext) context);
                    sub.setParentArchive(context.getSource());
<<<<<<< HEAD
                    ClassLoader subCl = handler.getClassLoader(earClassLoader, subContext);
=======
                    ClassLoader subCl = handler.getClassLoader(cl, subContext);
                    if (System.getSecurityManager() != null && (subCl instanceof DDPermissionsLoader)) {
                        addEEOrDeclaredPermissions(subCl, earDeclaredPC, false);
                        _logger.log(Level.FINE, "added declared permissions to sub module of {0}", subCl);
                    }
>>>>>>> 47b1081b

                    if (moduleDescriptor.getModuleType().equals(DOLUtils.ejbType())) {
                        // for ejb module, we just add the ejb urls
                        // to EarClassLoader and use that to load
                        // ejb module
                        URL[] moduleURLs = ((URLClassLoader) subCl).getURLs();
                        for (URL moduleURL : moduleURLs) {
                            earClassLoader.addURL(moduleURL);
                        }
                        earClassLoader.addModuleClassLoader(moduleUri, earClassLoader);
                        PreDestroy.class.cast(subCl).preDestroy();
                    } else if (moduleDescriptor.getModuleType().equals(DOLUtils.rarType())) {
                        embeddedConnCl.addDelegate((DelegatingClassLoader.ClassFinder) subCl);
                        earClassLoader.addModuleClassLoader(moduleUri, subCl);
                    } else {
                        Boolean isTempClassLoader = context.getTransientAppMetaData(ExtendedDeploymentContext.IS_TEMP_CLASSLOADER,
                                Boolean.class);
                        if (subCl instanceof URLClassLoader && (isTempClassLoader != null) && isTempClassLoader) {
                            // for temp classloader, we add all the module
                            // urls to the top level EarClassLoader
                            URL[] moduleURLs = ((URLClassLoader) subCl).getURLs();
                            for (URL moduleURL : moduleURLs) {
                                earClassLoader.addURL(moduleURL);
                            }
                        }
                        earClassLoader.addModuleClassLoader(moduleUri, subCl);
                    }
                }
            } catch (IOException e) {
                _logger.log(SEVERE, strings.get("noClassLoader", moduleUri), e);
            }
        }

        return earClassLoader;
    }

    @Override
    public boolean accept(ReadableArchive source, String entryName) {
        // Hide everything but the metadata.
        return entryName.startsWith("META-INF");

    }

    // Do any necessary meta data initialization for composite handler
    @Override
    public void initCompositeMetaData(DeploymentContext context) {
        // populate ear level metadata
        getApplicationHolder(context.getSource(), context, true);
    }

    private ApplicationHolder getApplicationHolder(ReadableArchive source, DeploymentContext context, boolean isDirectory) {
        ApplicationHolder holder = context.getModuleMetaData(ApplicationHolder.class);
        if (holder == null || holder.app == null) {
            try {
                DeployCommandParameters params = context.getCommandParameters(DeployCommandParameters.class);
                if (params != null && params.altdd != null) {
                    source.addArchiveMetaData(DeploymentProperties.ALT_DD, params.altdd);
                }
                long start = System.currentTimeMillis();
                ApplicationArchivist archivist = habitat.getService(ApplicationArchivist.class);
                archivist.setAnnotationProcessingRequested(true);

                String xmlValidationLevel = dasConfig.getDeployXmlValidation();
                archivist.setXMLValidationLevel(xmlValidationLevel);
                if (xmlValidationLevel.equals("none")) {
                    archivist.setXMLValidation(false);
                }

                holder = new ApplicationHolder(archivist.createApplication(source, isDirectory));
                _logger.fine("time to read application.xml " + (System.currentTimeMillis() - start));
            } catch (IOException e) {
                throw new RuntimeException(e);
            } catch (SAXException e) {
                throw new RuntimeException(e);
            }
            context.addModuleMetaData(holder);
        }

        if (holder.app == null) {
            throw new RuntimeException(strings.get("errReadMetadata"));
        }

        return holder;
    }

    // get archive handler from module type
    // performance optimization so we don't need to retrieve archive handler
    // the normal way which might involve annotation scanning
    private ArchiveHandler getArchiveHandlerFromModuleType(ArchiveType type) {
        if (type.equals(DOLUtils.warType())) {
            return habitat.getService(ArchiveHandler.class, WarArchiveType.ARCHIVE_TYPE);
        }

        if (type.equals(DOLUtils.rarType())) {
            return habitat.getService(ArchiveHandler.class, RarArchiveType.ARCHIVE_TYPE);
        }

        if (type.equals(DOLUtils.ejbType())) {
            return habitat.getService(ArchiveHandler.class, EjbArchiveType.ARCHIVE_TYPE);
        }

        if (type.equals(DOLUtils.carType())) {
            return habitat.getService(ArchiveHandler.class, CarArchiveType.ARCHIVE_TYPE);
        }

        return null;
    }

    private static class GFApplicationXmlParser {
        private XMLStreamReader parser;
        private String compatValue;

        GFApplicationXmlParser(ReadableArchive archive) throws FileNotFoundException, IOException {
            InputStream input = null;
            File runtimeAltDDFile = archive.getArchiveMetaData(DeploymentProperties.RUNTIME_ALT_DD, File.class);
            if (runtimeAltDDFile != null && runtimeAltDDFile.getPath().indexOf(DescriptorConstants.GF_PREFIX) != -1
                    && runtimeAltDDFile.exists() && runtimeAltDDFile.isFile()) {
                DOLUtils.validateRuntimeAltDDPath(runtimeAltDDFile.getPath());
                input = new FileInputStream(runtimeAltDDFile);
            } else {
                input = archive.getEntry("META-INF/glassfish-application.xml");
            }

            if (input != null) {
                try {
                    read(input);
                } catch (Throwable t) {
                    String msg = localStrings.getLocalString("exception_parsing_glassfishapplicationxml",
                            "Error in parsing sun-application.xml for archive [{0}]: {1}", archive.getURI(), t.getMessage());
                    throw new RuntimeException(msg);
                } finally {
                    if (parser != null) {
                        try {
                            parser.close();
                        } catch (Exception ex) {
                            // ignore
                        }
                    }
                    try {
                        input.close();
                    } catch (Exception ex) {
                        // ignore
                    }
                }
            }
        }

        protected String extractVersionIdentifierValue(ReadableArchive archive) throws XMLStreamException, IOException {
            InputStream input = null;
            String versionIdentifierValue = null;

            try {
                File runtimeAltDDFile = archive.getArchiveMetaData(DeploymentProperties.RUNTIME_ALT_DD, File.class);
                if (runtimeAltDDFile != null && runtimeAltDDFile.getPath().indexOf(DescriptorConstants.GF_PREFIX) != -1
                        && runtimeAltDDFile.exists() && runtimeAltDDFile.isFile()) {
                    DOLUtils.validateRuntimeAltDDPath(runtimeAltDDFile.getPath());
                    input = new FileInputStream(runtimeAltDDFile);
                } else {
                    input = archive.getEntry("META-INF/glassfish-application.xml");
                }

                if (input != null) {

                    // parse elements only from glassfish-web
                    parser = getXMLInputFactory().createXMLStreamReader(input);

                    int event = 0;
                    skipRoot("glassfish-application");

                    while (parser.hasNext() && (event = parser.next()) != END_DOCUMENT) {
                        if (event == START_ELEMENT) {
                            String name = parser.getLocalName();
                            if ("version-identifier".equals(name)) {
                                versionIdentifierValue = parser.getElementText();
                            } else {
                                skipSubTree(name);
                            }
                        }
                    }
                }
            } finally {
                if (input != null) {
                    try {
                        input.close();
                    } catch (Exception e) {
                        // ignore
                    }
                }
            }

            return versionIdentifierValue;
        }

        private void read(InputStream input) throws XMLStreamException {
            parser = getXMLInputFactory().createXMLStreamReader(input);

            int event = 0;
            boolean done = false;
            skipRoot("glassfish-application");

            while (!done && (event = parser.next()) != END_DOCUMENT) {

                if (event == START_ELEMENT) {
                    String name = parser.getLocalName();
                    if (DeploymentProperties.COMPATIBILITY.equals(name)) {
                        compatValue = parser.getElementText();
                        done = true;
                    } else {
                        skipSubTree(name);
                    }
                }
            }
        }

        private void skipRoot(String name) throws XMLStreamException {
            while (true) {
                int event = parser.next();
                if (event == START_ELEMENT) {
                    if (!name.equals(parser.getLocalName())) {
                        throw new XMLStreamException();
                    }
                    return;
                }
            }
        }

        private void skipSubTree(String name) throws XMLStreamException {
            while (true) {
                int event = parser.next();
                if (event == END_DOCUMENT) {
                    throw new XMLStreamException();
                } else if (event == END_ELEMENT && name.equals(parser.getLocalName())) {
                    return;
                }
            }
        }

        String getCompatibilityValue() {
            return compatValue;
        }
    }

    private static class SunApplicationXmlParser {
        private XMLStreamReader parser = null;
        private String compatValue = null;

        SunApplicationXmlParser(File baseDir) throws FileNotFoundException {
            InputStream input = null;
            File f = new File(baseDir, "META-INF/sun-application.xml");
            if (f.exists()) {
                input = new FileInputStream(f);
                try {
                    read(input);
                } catch (Throwable t) {
                    String msg = localStrings.getLocalString("exception_parsing_sunapplicationxml",
                            "Error in parsing glassfish-application.xml for archive [{0}]: {1}", baseDir.getPath(), t.getMessage());
                    throw new RuntimeException(msg);
                } finally {
                    if (parser != null) {
                        try {
                            parser.close();
                        } catch (Exception ex) {
                            // ignore
                        }
                    }
                    try {
                        input.close();
                    } catch (Exception ex) {
                        // ignore
                    }
                }
            }
        }

        private void read(InputStream input) throws XMLStreamException {
            parser = getXMLInputFactory().createXMLStreamReader(input);

            int event = 0;
            boolean done = false;
            skipRoot("sun-application");

            while (!done && (event = parser.next()) != END_DOCUMENT) {

                if (event == START_ELEMENT) {
                    String name = parser.getLocalName();
                    if (DeploymentProperties.COMPATIBILITY.equals(name)) {
                        compatValue = parser.getElementText();
                        done = true;
                    } else {
                        skipSubTree(name);
                    }
                }
            }
        }

        private void skipRoot(String name) throws XMLStreamException {
            while (true) {
                int event = parser.next();
                if (event == START_ELEMENT) {
                    if (!name.equals(parser.getLocalName())) {
                        throw new XMLStreamException();
                    }
                    return;
                }
            }
        }

        private void skipSubTree(String name) throws XMLStreamException {
            while (true) {
                int event = parser.next();
                if (event == END_DOCUMENT) {
                    throw new XMLStreamException();
                } else if (event == END_ELEMENT && name.equals(parser.getLocalName())) {
                    return;
                }
            }
        }

        String getCompatibilityValue() {
            return compatValue;
        }
    }
}<|MERGE_RESOLUTION|>--- conflicted
+++ resolved
@@ -76,10 +76,7 @@
 import org.glassfish.internal.deployment.Deployment;
 import org.glassfish.internal.deployment.ExtendedDeploymentContext;
 import org.glassfish.javaee.core.deployment.ApplicationHolder;
-<<<<<<< HEAD
-=======
 import org.glassfish.loader.util.ASClassLoaderUtil;
->>>>>>> 47b1081b
 import org.jvnet.hk2.annotations.Service;
 import org.xml.sax.SAXException;
 
@@ -193,14 +190,6 @@
                                 throw new RuntimeException(msg);
                             }
                         }
-<<<<<<< HEAD
-                        // Keep the original submodule file because the app client deployer needs it.
-                        /*
-                         * // delete the original module file File origSubArchiveFile = new File( target.getURI().getSchemeSpecificPart(),
-                         * moduleUri); origSubArchiveFile.delete();
-                         */
-=======
->>>>>>> 47b1081b
                     }
                 } catch (IOException ioe) {
                     _logger.log(Level.FINE, "Exception while processing " + moduleUri, ioe);
@@ -350,15 +339,8 @@
                     subContext.setArchiveHandler(context.getArchiveHandler());
                     subContext.setParentContext((ExtendedDeploymentContext) context);
                     sub.setParentArchive(context.getSource());
-<<<<<<< HEAD
                     ClassLoader subCl = handler.getClassLoader(earClassLoader, subContext);
-=======
-                    ClassLoader subCl = handler.getClassLoader(cl, subContext);
-                    if (System.getSecurityManager() != null && (subCl instanceof DDPermissionsLoader)) {
-                        addEEOrDeclaredPermissions(subCl, earDeclaredPC, false);
-                        _logger.log(Level.FINE, "added declared permissions to sub module of {0}", subCl);
-                    }
->>>>>>> 47b1081b
+
 
                     if (moduleDescriptor.getModuleType().equals(DOLUtils.ejbType())) {
                         // for ejb module, we just add the ejb urls
