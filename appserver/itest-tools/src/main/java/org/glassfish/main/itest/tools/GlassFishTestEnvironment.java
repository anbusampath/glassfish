--- conflicted
+++ resolved
@@ -88,17 +88,7 @@
         }
 
         // This is the absolutely first start - if it fails, all other starts will fail too.
-<<<<<<< HEAD
-        try {
-            assertThat(asadmin.exec(ASADMIN_START_DOMAIN_TIMEOUT, "start-domain", debug), asadminOK());
-        } catch (AssertionError e) {
-            // stop domain if the domain is running from a previous test
-            asadmin.exec(ASADMIN_START_DOMAIN_TIMEOUT, "stop-domain");
-            throw e;
-        }
-=======
-        assertThat(asadmin.exec(ASADMIN_START_DOMAIN_TIMEOUT, "start-domain", "--debug"), asadminOK());
->>>>>>> 2127e353
+        assertThat(asadmin.exec(ASADMIN_START_DOMAIN_TIMEOUT, "start-domain", debug), asadminOK());
     }
 
 
