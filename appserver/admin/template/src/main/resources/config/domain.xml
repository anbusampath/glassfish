<!--

    Copyright (c) 2012, 2018 Oracle and/or its affiliates. All rights reserved.

    This program and the accompanying materials are made available under the
    terms of the Eclipse Public License v. 2.0, which is available at
    http://www.eclipse.org/legal/epl-2.0.

    This Source Code may also be made available under the following Secondary
    Licenses when the conditions for such availability set forth in the
    Eclipse Public License v. 2.0 are satisfied: GNU General Public License,
    version 2 with the GNU Classpath Exception, which is available at
    https://www.gnu.org/software/classpath/license.html.

    SPDX-License-Identifier: EPL-2.0 OR GPL-2.0 WITH Classpath-exception-2.0

-->

<domain log-root="${com.sun.aas.instanceRoot}/logs" application-root="${com.sun.aas.instanceRoot}/applications" version="10.0">
<security-configurations>
    <authentication-service default="true" name="adminAuth" use-password-credential="true">
      <security-provider name="spcrealm" type="LoginModule" provider-name="adminSpc">
        <login-module-config name="adminSpecialLM" control-flag="sufficient" module-class="com.sun.enterprise.admin.util.AdminLoginModule">
          <property name="config" value="server-config"></property>
          <property name="auth-realm" value="admin-realm"></property>
        </login-module-config>
      </security-provider>
      <security-provider name="filerealm" type="LoginModule" provider-name="adminFile">
        <login-module-config name="adminFileLM" control-flag="sufficient" module-class="com.sun.enterprise.security.auth.login.FileLoginModule">
          <property name="config" value="server-config"></property>
          <property name="auth-realm" value="admin-realm"></property>
        </login-module-config>
      </security-provider>
    </authentication-service>
    <authorization-service default="true" name="authorizationService">
      <security-provider name="simpleAuthorization" type="Simple" provider-name="simpleAuthorizationProvider">
        <authorization-provider-config support-policy-deploy="false" name="simpleAuthorizationProviderConfig"></authorization-provider-config>
      </security-provider>
    </authorization-service>
  </security-configurations>
  <system-applications />
  <resources>
    <jdbc-resource pool-name="__TimerPool" jndi-name="jdbc/__TimerPool" object-type="system-all" />
    <jdbc-resource pool-name="DerbyPool" jndi-name="jdbc/__default" object-type="system-all-req" />
    <jdbc-connection-pool name="__TimerPool" datasource-classname="org.apache.derby.jdbc.EmbeddedXADataSource" res-type="javax.sql.XADataSource">
      <property value="${com.sun.aas.instanceRoot}/lib/databases/ejbtimer" name="databaseName" />
      <property value=";create=true" name="connectionAttributes" />
    </jdbc-connection-pool>
    <jdbc-connection-pool is-isolation-level-guaranteed="false" name="DerbyPool" datasource-classname="org.apache.derby.jdbc.ClientDataSource" res-type="javax.sql.DataSource">
      <property value="1527" name="PortNumber" />
      <property value="APP" name="Password" />
      <property value="APP" name="User" />
      <property value="localhost" name="serverName" />
      <property value="sun-appserv-samples" name="DatabaseName" />
      <property value=";create=true" name="connectionAttributes" />
    </jdbc-connection-pool>
  </resources>
  <servers>
    <server name="%%%SERVER_ID%%%" config-ref="%%%CONFIG_MODEL_NAME%%%">
      <resource-ref ref="jdbc/__TimerPool" />
      <resource-ref ref="jdbc/__default" />
    </server>
  </servers>
  <nodes>
    <node name="localhost-%%%DOMAIN_NAME%%%" type="CONFIG" node-host="localhost" install-dir="${com.sun.aas.productRoot}"/>
  </nodes>
 <configs>
   <config name="%%%CONFIG_MODEL_NAME%%%">
      <!--%%%TOKENS_HERE%%%-->
      <!--%%%PORT_BASE%%%-->
      <http-service>
        <access-log/>
        <virtual-server id="server" network-listeners="http-listener-1,http-listener-2"/>
        <virtual-server id="__asadmin" network-listeners="admin-listener"/>
      </http-service>
      <iiop-service>
        <orb use-thread-pool-ids="thread-pool-1" />
        <iiop-listener address="0.0.0.0" port="%%%ORB_LISTENER_PORT%%%" id="orb-listener-1" lazy-init="true"/>
        <iiop-listener security-enabled="true" address="0.0.0.0" port="%%%ORB_SSL_PORT%%%" id="SSL">
          <ssl classname="com.sun.enterprise.security.ssl.GlassfishSSLImpl" cert-nickname="s1as" />
        </iiop-listener>
        <iiop-listener security-enabled="true" address="0.0.0.0" port="%%%ORB_MUTUALAUTH_PORT%%%" id="SSL_MUTUALAUTH">
          <ssl classname="com.sun.enterprise.security.ssl.GlassfishSSLImpl" cert-nickname="s1as" client-auth-enabled="true" />
        </iiop-listener>
      </iiop-service>
      <admin-service auth-realm-name="admin-realm" type="das-and-server" system-jmx-connector-name="system">
        <jmx-connector auth-realm-name="admin-realm" security-enabled="false" address="0.0.0.0" port="%%%JMX_SYSTEM_CONNECTOR_PORT%%%" name="system" />
        <property value="/admin" name="adminConsoleContextRoot" />
        <property value="${com.sun.aas.installRoot}/lib/install/applications/admingui.war" name="adminConsoleDownloadLocation" />
        <property value="${com.sun.aas.installRoot}/.." name="ipsRoot" />
      </admin-service>
      <connector-service shutdown-timeout-in-seconds="30">
      </connector-service>
       <transaction-service tx-log-dir="${com.sun.aas.instanceRoot}/logs" />
       <diagnostic-service />
      <security-service>
        <auth-realm classname="com.sun.enterprise.security.auth.realm.file.FileRealm" name="admin-realm">
          <property value="${com.sun.aas.instanceRoot}/config/admin-keyfile" name="file" />
          <property value="fileRealm" name="jaas-context" />
        </auth-realm>
        <auth-realm classname="com.sun.enterprise.security.auth.realm.file.FileRealm" name="file">
          <property value="${com.sun.aas.instanceRoot}/config/keyfile" name="file" />
          <property value="fileRealm" name="jaas-context" />
        </auth-realm>
        <auth-realm classname="com.sun.enterprise.security.auth.realm.certificate.CertificateRealm" name="certificate" />
        <jacc-provider policy-configuration-factory-provider="com.sun.enterprise.security.provider.PolicyConfigurationFactoryImpl" policy-provider="com.sun.enterprise.security.provider.PolicyWrapper" name="default">
          <property value="${com.sun.aas.instanceRoot}/generated/policy" name="repository" />
        </jacc-provider>
        <jacc-provider policy-configuration-factory-provider="com.sun.enterprise.security.jacc.provider.SimplePolicyConfigurationFactory" policy-provider="com.sun.enterprise.security.jacc.provider.SimplePolicyProvider" name="simple" />
        <audit-module classname="com.sun.enterprise.security.ee.Audit" name="default">
          <property value="false" name="auditOn" />
        </audit-module>
        <message-security-config auth-layer="SOAP">
          <provider-config provider-id="XWS_ClientProvider" class-name="com.sun.xml.wss.provider.ClientSecurityAuthModule" provider-type="client">
            <request-policy auth-source="content" />
            <response-policy auth-source="content" />
            <property value="s1as" name="encryption.key.alias" />
            <property value="s1as" name="signature.key.alias" />
            <property value="false" name="dynamic.username.password" />
            <property value="false" name="debug" />
          </provider-config>
          <provider-config provider-id="ClientProvider" class-name="com.sun.xml.wss.provider.ClientSecurityAuthModule" provider-type="client">
            <request-policy auth-source="content" />
            <response-policy auth-source="content" />
            <property value="s1as" name="encryption.key.alias" />
            <property value="s1as" name="signature.key.alias" />
            <property value="false" name="dynamic.username.password" />
            <property value="false" name="debug" />
            <property value="${com.sun.aas.instanceRoot}/config/wss-server-config-1.0.xml" name="security.config" />
          </provider-config>
          <provider-config provider-id="XWS_ServerProvider" class-name="com.sun.xml.wss.provider.ServerSecurityAuthModule" provider-type="server">
            <request-policy auth-source="content" />
            <response-policy auth-source="content" />
            <property value="s1as" name="encryption.key.alias" />
            <property value="s1as" name="signature.key.alias" />
            <property value="false" name="debug" />
          </provider-config>
          <provider-config provider-id="ServerProvider" class-name="com.sun.xml.wss.provider.ServerSecurityAuthModule" provider-type="server">
            <request-policy auth-source="content" />
            <response-policy auth-source="content" />
            <property value="s1as" name="encryption.key.alias" />
            <property value="s1as" name="signature.key.alias" />
            <property value="false" name="debug" />
            <property value="${com.sun.aas.instanceRoot}/config/wss-server-config-1.0.xml" name="security.config" />
          </provider-config>
        </message-security-config>
        <message-security-config auth-layer="HttpServlet">
            <provider-config provider-type="server" provider-id="GFConsoleAuthModule" class-name="org.glassfish.admingui.common.security.AdminConsoleAuthModule">
                <request-policy auth-source="sender"></request-policy>
                <response-policy></response-policy>
                <property name="loginPage" value="/login.jsf"></property>
                <property name="loginErrorPage" value="/loginError.jsf"></property>
            </provider-config>
        </message-security-config>
	<property value="SHA-256" name="default-digest-algorithm" />
      </security-service>
      <java-config classpath-suffix="" system-classpath="" debug-options="-agentlib:jdwp=transport=dt_socket,server=y,suspend=n,address=*:%%%JAVA_DEBUGGER_PORT%%%">
        <jvm-options>-XX:MaxPermSize=192m</jvm-options>
        <jvm-options>-client</jvm-options>
        <jvm-options>-Djava.awt.headless=true</jvm-options>
        <jvm-options>-Djdk.corba.allowOutputStreamSubclass=true</jvm-options>
        <jvm-options>-Djdk.tls.rejectClientInitiatedRenegotiation=true</jvm-options>
        <jvm-options>-Djavax.xml.accessExternalSchema=all</jvm-options>
        <jvm-options>-Djavax.management.builder.initial=com.sun.enterprise.v3.admin.AppServerMBeanServerBuilder</jvm-options>
        <jvm-options>-XX:+UnlockDiagnosticVMOptions</jvm-options>
        <jvm-options>-Djava.security.policy=${com.sun.aas.instanceRoot}/config/server.policy</jvm-options>
        <jvm-options>-Djava.security.auth.login.config=${com.sun.aas.instanceRoot}/config/login.conf</jvm-options>
        <jvm-options>-Dcom.sun.enterprise.security.httpsOutboundKeyAlias=s1as</jvm-options>
        <jvm-options>-Xmx512m</jvm-options>
        <jvm-options>-Djavax.net.ssl.keyStore=${com.sun.aas.instanceRoot}/config/keystore.jks</jvm-options>
        <jvm-options>-Djavax.net.ssl.trustStore=${com.sun.aas.instanceRoot}/config/cacerts.jks</jvm-options>
        <jvm-options>-Djdbc.drivers=org.apache.derby.jdbc.ClientDriver</jvm-options>
		<jvm-options>-DANTLR_USE_DIRECT_CLASS_LOADING=true</jvm-options>
        <jvm-options>-Dcom.sun.enterprise.config.config_environment_factory_class=com.sun.enterprise.config.serverbeans.AppserverConfigEnvironmentFactory</jvm-options>
        <!-- Configure post startup bundle list here. This is a comma separated list of bundle sybolic names. -->
        <jvm-options>-Dorg.glassfish.additionalOSGiBundlesToStart=org.apache.felix.shell,org.apache.felix.gogo.runtime,org.apache.felix.gogo.shell,org.apache.felix.gogo.command,org.apache.felix.shell.remote,org.apache.felix.fileinstall</jvm-options>
        <!-- Configuration of various third-party OSGi bundles like
             Felix Remote Shell, FileInstall, etc. -->
        <!-- Port on which remote shell listens for connections.-->
        <jvm-options>-Dosgi.shell.telnet.port=%%%OSGI_SHELL_TELNET_PORT%%%</jvm-options>
        <!-- How many concurrent users can connect to this remote shell -->
        <jvm-options>-Dosgi.shell.telnet.maxconn=1</jvm-options>
        <!-- From which hosts users can connect -->
        <jvm-options>-Dosgi.shell.telnet.ip=127.0.0.1</jvm-options>
        <!-- Gogo shell configuration -->
        <jvm-options>-Dgosh.args=--nointeractive</jvm-options>
        <!-- Directory being watched by fileinstall. -->
        <jvm-options>-Dfelix.fileinstall.dir=${com.sun.aas.installRoot}/modules/autostart/</jvm-options>
        <!-- Time period fileinstaller thread in ms. -->
        <jvm-options>-Dfelix.fileinstall.poll=5000</jvm-options>
        <!-- log level: 1 for error, 2 for warning, 3 for info and 4 for debug. -->
        <jvm-options>-Dfelix.fileinstall.log.level=2</jvm-options>
        <!-- should new bundles be started or installed only? 
             true => start, false => only install 
        -->
        <jvm-options>-Dfelix.fileinstall.bundles.new.start=true</jvm-options>
        <!-- should watched bundles be started transiently or persistently -->
        <jvm-options>-Dfelix.fileinstall.bundles.startTransient=true</jvm-options>
        <!-- Should changes to configuration be saved in corresponding cfg file? false: no, true: yes
             If we don't set false, everytime server starts from clean osgi cache, the file gets rewritten.
        -->
        <jvm-options>-Dfelix.fileinstall.disableConfigSave=false</jvm-options>
        <!-- End of OSGi bundle configurations -->
        <jvm-options>-XX:NewRatio=2</jvm-options>
        <!-- Woodstox property needed to pass StAX TCK -->
        <jvm-options>-Dcom.ctc.wstx.returnNullForDefaultNamespace=true</jvm-options>
        <jvm-options>-Xbootclasspath/a:${com.sun.aas.installRoot}/modules/jakarta.annotation-api.jar</jvm-options>
        <jvm-options>-Xbootclasspath/a:${com.sun.aas.installRoot}/modules/jakarta.xml.bind-api.jar</jvm-options>
        <jvm-options>-Xbootclasspath/a:${com.sun.aas.installRoot}/modules/webservices-api-osgi.jar</jvm-options>
        <jvm-options>-Xbootclasspath/a:${com.sun.aas.installRoot}/modules/endorsed/grizzly-npn-bootstrap.jar</jvm-options>
        <jvm-options>--add-opens=jdk.management/com.sun.management.internal=ALL-UNNAMED</jvm-options>
        <jvm-options>--add-opens=java.base/sun.net.www.protocol.jrt=ALL-UNNAMED</jvm-options>
      </java-config>
      <network-config>
        <protocols>
          <protocol name="http-listener-1">
            <http default-virtual-server="server" max-connections="250">
              <file-cache enabled="false"></file-cache>
            </http>
          </protocol>
          <protocol security-enabled="true" name="http-listener-2">
            <http default-virtual-server="server" max-connections="250">
              <file-cache enabled="false"></file-cache>
            </http>
            <ssl classname="com.sun.enterprise.security.ssl.GlassfishSSLImpl" ssl3-enabled="false" cert-nickname="s1as"></ssl>
          </protocol>
          <protocol name="admin-listener">
            <http default-virtual-server="__asadmin" max-connections="250" encoded-slash-enabled="true" >
              <file-cache enabled="false"></file-cache>
            </http>
          </protocol>
        </protocols>
        <network-listeners>
          <network-listener port="%%%HTTP_PORT%%%" protocol="http-listener-1" transport="tcp" name="http-listener-1" thread-pool="http-thread-pool"></network-listener>
          <network-listener port="%%%HTTP_SSL_PORT%%%" protocol="http-listener-2" transport="tcp" name="http-listener-2" thread-pool="http-thread-pool"></network-listener>
          <network-listener port="%%%ADMIN_PORT%%%" protocol="admin-listener" transport="tcp" name="admin-listener" thread-pool="admin-thread-pool"></network-listener>
        </network-listeners>
        <transports>
          <transport name="tcp"></transport>
        </transports>
      </network-config>
      <thread-pools>
          <thread-pool name="admin-thread-pool" max-thread-pool-size="50" max-queue-size="256"></thread-pool>
          <thread-pool name="http-thread-pool" max-queue-size="4096"></thread-pool>
          <thread-pool name="thread-pool-1" max-thread-pool-size="200"/>
      </thread-pools>
    </config>
     <config name="default-config" dynamic-reconfiguration-enabled="true" >
         <http-service>
             <access-log/>
             <virtual-server id="server" network-listeners="http-listener-1, http-listener-2" >
                 <property name="default-web-xml" value="${com.sun.aas.instanceRoot}/config/default-web.xml"/>
             </virtual-server>
             <virtual-server id="__asadmin" network-listeners="admin-listener" />
         </http-service>
         <iiop-service>
             <orb use-thread-pool-ids="thread-pool-1" />
             <iiop-listener port="${IIOP_LISTENER_PORT}" id="orb-listener-1" address="0.0.0.0" />
             <iiop-listener port="${IIOP_SSL_LISTENER_PORT}" id="SSL" address="0.0.0.0" security-enabled="true">
                 <ssl classname="com.sun.enterprise.security.ssl.GlassfishSSLImpl" cert-nickname="s1as" />
             </iiop-listener>
             <iiop-listener port="${IIOP_SSL_MUTUALAUTH_PORT}" id="SSL_MUTUALAUTH" address="0.0.0.0" security-enabled="true">
                 <ssl classname="com.sun.enterprise.security.ssl.GlassfishSSLImpl" cert-nickname="s1as" client-auth-enabled="true" />
             </iiop-listener>
         </iiop-service>
         <admin-service system-jmx-connector-name="system" type="server">
             <!-- JSR 160  "system-jmx-connector" -->
             <jmx-connector address="0.0.0.0" auth-realm-name="admin-realm" name="system" port="${JMX_SYSTEM_CONNECTOR_PORT}" protocol="rmi_jrmp" security-enabled="false"/>
             <!-- JSR 160  "system-jmx-connector" -->
             <property value="${com.sun.aas.installRoot}/lib/install/applications/admingui.war" name="adminConsoleDownloadLocation" />
         </admin-service>
         <connector-service shutdown-timeout-in-seconds="30">
         </connector-service>
         <web-container>
             <session-config>
                 <session-manager>
                     <manager-properties/>
                     <store-properties />
                 </session-manager>
                 <session-properties />
             </session-config>
         </web-container>
         <ejb-container session-store="${com.sun.aas.instanceRoot}/session-store">
             <ejb-timer-service />
         </ejb-container>
         <mdb-container />
         <jms-service type="EMBEDDED" default-jms-host="default_JMS_host" addresslist-behavior="priority">
             <jms-host name="default_JMS_host" host="localhost" port="${JMS_PROVIDER_PORT}" admin-user-name="admin" admin-password="admin" lazy-init="true"/>
         </jms-service>
         <log-service log-rotation-limit-in-bytes="2000000" file="${com.sun.aas.instanceRoot}/logs/server.log">
             <module-log-levels />
         </log-service>
         <security-service>
             <auth-realm classname="com.sun.enterprise.security.auth.realm.file.FileRealm" name="admin-realm">
                 <property name="file" value="${com.sun.aas.instanceRoot}/config/admin-keyfile" />
                 <property name="jaas-context" value="fileRealm" />
             </auth-realm>
             <auth-realm classname="com.sun.enterprise.security.auth.realm.file.FileRealm" name="file">
                 <property name="file" value="${com.sun.aas.instanceRoot}/config/keyfile" />
                 <property name="jaas-context" value="fileRealm" />
             </auth-realm>
             <auth-realm classname="com.sun.enterprise.security.auth.realm.certificate.CertificateRealm" name="certificate" />
             <jacc-provider policy-provider="com.sun.enterprise.security.provider.PolicyWrapper" name="default" policy-configuration-factory-provider="com.sun.enterprise.security.provider.PolicyConfigurationFactoryImpl">
                 <property name="repository" value="${com.sun.aas.instanceRoot}/generated/policy" />
             </jacc-provider>
             <jacc-provider policy-provider="com.sun.enterprise.security.jacc.provider.SimplePolicyProvider" name="simple" policy-configuration-factory-provider="com.sun.enterprise.security.jacc.provider.SimplePolicyConfigurationFactory" />
             <audit-module classname="com.sun.enterprise.security.ee.Audit" name="default">
                 <property value="false" name="auditOn" />
             </audit-module>
             <message-security-config auth-layer="SOAP">
                 <provider-config provider-type="client" provider-id="XWS_ClientProvider" class-name="com.sun.xml.wss.provider.ClientSecurityAuthModule">
                     <request-policy auth-source="content" />
                     <response-policy auth-source="content" />
                     <property name="encryption.key.alias" value="s1as" />
                     <property name="signature.key.alias" value="s1as" />
                     <property name="dynamic.username.password" value="false" />
                     <property name="debug" value="false" />
                 </provider-config>
                 <provider-config provider-type="client" provider-id="ClientProvider" class-name="com.sun.xml.wss.provider.ClientSecurityAuthModule">
                     <request-policy auth-source="content" />
                     <response-policy auth-source="content" />
                     <property name="encryption.key.alias" value="s1as" />
                     <property name="signature.key.alias" value="s1as" />
                     <property name="dynamic.username.password" value="false" />
                     <property name="debug" value="false" />
                     <property name="security.config" value="${com.sun.aas.instanceRoot}/config/wss-server-config-1.0.xml" />
                 </provider-config>
                 <provider-config provider-type="server" provider-id="XWS_ServerProvider" class-name="com.sun.xml.wss.provider.ServerSecurityAuthModule">
                     <request-policy auth-source="content" />
                     <response-policy auth-source="content" />
                     <property name="encryption.key.alias" value="s1as" />
                     <property name="signature.key.alias" value="s1as" />
                     <property name="debug" value="false" />
                 </provider-config>
                 <provider-config provider-type="server" provider-id="ServerProvider" class-name="com.sun.xml.wss.provider.ServerSecurityAuthModule">
                     <request-policy auth-source="content" />
                     <response-policy auth-source="content" />
                     <property name="encryption.key.alias" value="s1as" />
                     <property name="signature.key.alias" value="s1as" />
                     <property name="debug" value="false" />
                     <property name="security.config" value="${com.sun.aas.instanceRoot}/config/wss-server-config-1.0.xml" />
                 </provider-config>
             </message-security-config>
         </security-service>
         <transaction-service tx-log-dir="${com.sun.aas.instanceRoot}/logs" automatic-recovery="true" />
         <diagnostic-service />
         <java-config debug-options="-agentlib:jdwp=transport=dt_socket,server=y,suspend=n,address=*:${JAVA_DEBUGGER_PORT}" system-classpath="" classpath-suffix="">
             <jvm-options>-XX:MaxPermSize=192m</jvm-options>
             <jvm-options>-server</jvm-options>
             <jvm-options>-Djava.awt.headless=true</jvm-options>
             <jvm-options>-Djdk.corba.allowOutputStreamSubclass=true</jvm-options>
             <jvm-options>-Djdk.tls.rejectClientInitiatedRenegotiation=true</jvm-options>
             <jvm-options>-XX:+UnlockDiagnosticVMOptions</jvm-options>
             <jvm-options>-Djava.security.policy=${com.sun.aas.instanceRoot}/config/server.policy</jvm-options>
             <jvm-options>-Djava.security.auth.login.config=${com.sun.aas.instanceRoot}/config/login.conf</jvm-options>
             <jvm-options>-Dcom.sun.enterprise.security.httpsOutboundKeyAlias=s1as</jvm-options>
             <jvm-options>-Djavax.net.ssl.keyStore=${com.sun.aas.instanceRoot}/config/keystore.jks</jvm-options>
             <jvm-options>-Djavax.net.ssl.trustStore=${com.sun.aas.instanceRoot}/config/cacerts.jks</jvm-options>
             <jvm-options>-Djdbc.drivers=org.apache.derby.jdbc.ClientDriver</jvm-options>
             <jvm-options>-DANTLR_USE_DIRECT_CLASS_LOADING=true</jvm-options>
             <jvm-options>-Dcom.sun.enterprise.config.config_environment_factory_class=com.sun.enterprise.config.serverbeans.AppserverConfigEnvironmentFactory</jvm-options>
             <jvm-options>-XX:NewRatio=2</jvm-options>
             <jvm-options>-Xmx512m</jvm-options>
             <!-- Configure post startup bundle list here. This is a comma separated list of bundle sybolic names.
                  The remote shell bundle has been disabled for cluster and remote instances. -->
             <jvm-options>-Dorg.glassfish.additionalOSGiBundlesToStart=org.apache.felix.shell,org.apache.felix.gogo.runtime,org.apache.felix.gogo.shell,org.apache.felix.gogo.command,org.apache.felix.fileinstall</jvm-options>
             <!-- Port on which remote shell listens for connections.-->
             <jvm-options>-Dosgi.shell.telnet.port=${OSGI_SHELL_TELNET_PORT}</jvm-options>
             <!-- How many concurrent users can connect to this remote shell -->
             <jvm-options>-Dosgi.shell.telnet.maxconn=1</jvm-options>
             <!-- From which hosts users can connect -->
             <jvm-options>-Dosgi.shell.telnet.ip=127.0.0.1</jvm-options>
             <!-- Gogo shell configuration -->
             <jvm-options>-Dgosh.args=--noshutdown -c noop=true</jvm-options>
             <!-- Directory being watched by fileinstall. -->
             <jvm-options>-Dfelix.fileinstall.dir=${com.sun.aas.installRoot}/modules/autostart/</jvm-options>
             <!-- Time period fileinstaller thread in ms. -->
             <jvm-options>-Dfelix.fileinstall.poll=5000</jvm-options>
             <!-- log level: 1 for error, 2 for warning, 3 for info and 4 for debug. -->
             <jvm-options>-Dfelix.fileinstall.log.level=3</jvm-options>
             <!-- should new bundles be started or installed only?
                 true => start, false => only install
             -->
             <jvm-options>-Dfelix.fileinstall.bundles.new.start=true</jvm-options>
             <!-- should watched bundles be started transiently or persistently -->
             <jvm-options>-Dfelix.fileinstall.bundles.startTransient=true</jvm-options>
             <!-- Should changes to configuration be saved in corresponding cfg file? false: no, true: yes
                  If we don't set false, everytime server starts from clean osgi cache, the file gets rewritten.
             -->
             <jvm-options>-Dfelix.fileinstall.disableConfigSave=false</jvm-options>
             <!-- End of OSGi bundle configurations -->
<<<<<<< HEAD
             <jvm-options>-Xbootclasspath/a:${com.sun.aas.installRoot}/modules/jakarta.annotation-api.jar</jvm-options>
             <jvm-options>-Xbootclasspath/a:${com.sun.aas.installRoot}/modules/jakarta.xml.bind-api.jar</jvm-options>
             <jvm-options>-Xbootclasspath/a:${com.sun.aas.installRoot}/modules/webservices-api-osgi.jar</jvm-options>
             <jvm-options>-Xbootclasspath/a:${com.sun.aas.installRoot}/modules/endorsed/grizzly-npn-bootstrap.jar</jvm-options>
             <jvm-options>--add-opens=jdk.management/com.sun.management.internal=ALL-UNNAMED</jvm-options>
             <jvm-options>--add-opens=java.base/sun.net.www.protocol.jrt=ALL-UNNAMED</jvm-options>
        </java-config>
=======
         </java-config>
>>>>>>> 946573d3
         <availability-service>
             <web-container-availability/>
             <ejb-container-availability sfsb-store-pool-name="jdbc/hastore"/>
             <jms-availability/>
         </availability-service>
         <network-config>
             <protocols>
                 <protocol name="http-listener-1">
                     <http default-virtual-server="server">
                         <file-cache />
                     </http>
                 </protocol>
                 <protocol security-enabled="true" name="http-listener-2">
                     <http default-virtual-server="server">
                         <file-cache />
                     </http>
                     <ssl classname="com.sun.enterprise.security.ssl.GlassfishSSLImpl" ssl3-enabled="false" cert-nickname="s1as" />
                 </protocol>
                 <protocol name="admin-listener">
                     <http default-virtual-server="__asadmin" max-connections="250">
                         <file-cache enabled="false" />
                     </http>
                 </protocol>
                 <protocol security-enabled="true" name="sec-admin-listener">
                   <http default-virtual-server="__asadmin" encoded-slash-enabled="true">
                     <file-cache></file-cache>
                   </http>
                   <ssl client-auth="want" ssl3-enabled="false" classname="com.sun.enterprise.security.ssl.GlassfishSSLImpl" cert-nickname="glassfish-instance" renegotiate-on-client-auth-want="false"></ssl>
                 </protocol>
                 <protocol name="admin-http-redirect">
                   <http-redirect secure="true"></http-redirect>
                 </protocol>
                 <protocol name="pu-protocol">
                   <port-unification>
                     <protocol-finder protocol="sec-admin-listener" name="http-finder" classname="org.glassfish.grizzly.config.portunif.HttpProtocolFinder"></protocol-finder>
                     <protocol-finder protocol="admin-http-redirect" name="admin-http-redirect" classname="org.glassfish.grizzly.config.portunif.HttpProtocolFinder"></protocol-finder>
                   </port-unification>
                 </protocol>

             </protocols>
             <network-listeners>
                 <network-listener address="0.0.0.0" port="${HTTP_LISTENER_PORT}" protocol="http-listener-1" transport="tcp" name="http-listener-1" thread-pool="http-thread-pool" />
                 <network-listener address="0.0.0.0" port="${HTTP_SSL_LISTENER_PORT}" protocol="http-listener-2" transport="tcp" name="http-listener-2" thread-pool="http-thread-pool" />
                 <network-listener port="${ASADMIN_LISTENER_PORT}" protocol="pu-protocol" transport="tcp" name="admin-listener" thread-pool="http-thread-pool" />
             </network-listeners>
             <transports>
                 <transport name="tcp" />
             </transports>
         </network-config>
         <thread-pools>
             <thread-pool name="http-thread-pool" />
             <thread-pool max-thread-pool-size="200" idle-thread-timeout-in-seconds="120" name="thread-pool-1" />
         </thread-pools>
         <group-management-service/>
         <!--%%%DEFAULT_TOKENS_HERE%%%-->
         <system-property name="ASADMIN_LISTENER_PORT" value="24848"/>
         <system-property name="HTTP_LISTENER_PORT" value="28080"/>
         <system-property name="HTTP_SSL_LISTENER_PORT" value="28181"/>
         <system-property name="IIOP_LISTENER_PORT" value="23700"/>
         <system-property name="IIOP_SSL_LISTENER_PORT" value="23820"/>
         <system-property name="IIOP_SSL_MUTUALAUTH_PORT" value="23920"/>
         <system-property name="JMX_SYSTEM_CONNECTOR_PORT" value="28686"/>
         <system-property name="OSGI_SHELL_TELNET_PORT" value="26666"/>
         <system-property name="JAVA_DEBUGGER_PORT" value="29009"/>
     </config>
  </configs>
  <property name="administrative.domain.name" value="%%%DOMAIN_NAME%%%"/>
  <secure-admin special-admin-indicator="%%%SECURE_ADMIN_IDENTIFIER%%%">
      <secure-admin-principal dn="%%%ADMIN_CERT_DN%%%"></secure-admin-principal>
      <secure-admin-principal dn="%%%INSTANCE_CERT_DN%%%"></secure-admin-principal>
  </secure-admin>
</domain><|MERGE_RESOLUTION|>--- conflicted
+++ resolved
@@ -389,17 +389,13 @@
              -->
              <jvm-options>-Dfelix.fileinstall.disableConfigSave=false</jvm-options>
              <!-- End of OSGi bundle configurations -->
-<<<<<<< HEAD
              <jvm-options>-Xbootclasspath/a:${com.sun.aas.installRoot}/modules/jakarta.annotation-api.jar</jvm-options>
              <jvm-options>-Xbootclasspath/a:${com.sun.aas.installRoot}/modules/jakarta.xml.bind-api.jar</jvm-options>
              <jvm-options>-Xbootclasspath/a:${com.sun.aas.installRoot}/modules/webservices-api-osgi.jar</jvm-options>
              <jvm-options>-Xbootclasspath/a:${com.sun.aas.installRoot}/modules/endorsed/grizzly-npn-bootstrap.jar</jvm-options>
              <jvm-options>--add-opens=jdk.management/com.sun.management.internal=ALL-UNNAMED</jvm-options>
              <jvm-options>--add-opens=java.base/sun.net.www.protocol.jrt=ALL-UNNAMED</jvm-options>
-        </java-config>
-=======
          </java-config>
->>>>>>> 946573d3
          <availability-service>
              <web-container-availability/>
              <ejb-container-availability sfsb-store-pool-name="jdbc/hastore"/>
