--- conflicted
+++ resolved
@@ -47,11 +47,7 @@
                             <archive>
                                 <manifestEntries>
                                     <Glassfish-require-services>org.glassfish.api.admingui.ConsoleProvider</Glassfish-require-services>
-<<<<<<< HEAD
-                                    <HK2-Import-Bundles>org.glassfish.main.admingui.console-common,org.glassfish.hk2.hk2,org.glassfish.main.admingui.console-plugin-service, jakarta.servlet-api, com.sun.el.jakarta.el, org.glassfish.jsftemplating, org.glassfish.main.admingui.dataprovider</HK2-Import-Bundles>
-=======
                                     <HK2-Import-Bundles>org.glassfish.main.admingui.console-common,org.glassfish.hk2.hk2,org.glassfish.main.admingui.console-plugin-service, jakarta.servlet-api, jakarta.servlet.jsp-api, jakarta.el-api, org.glassfish.jakarta.el, org.glassfish.jsftemplating, org.glassfish.main.admingui.dataprovider</HK2-Import-Bundles>
->>>>>>> 3eb1a8d0
                                 </manifestEntries>
                             </archive>
                         </configuration>
@@ -82,11 +78,7 @@
                                <jar jarfile="target/admingui.war" basedir="target/temp">
                                     <manifest>
                                       <attribute name="Glassfish-require-services" value="org.glassfish.api.admingui.ConsoleProvider" />
-<<<<<<< HEAD
-                                      <attribute name="HK2-Import-Bundles" value="org.glassfish.main.admingui.console-common,org.glassfish.hk2.hk2,org.glassfish.main.admingui.console-plugin-service, jakarta.servlet-api, com.sun.el.jakarta.el, org.glassfish.jsftemplating, org.glassfish.main.admingui.dataprovider" />
-=======
                                       <attribute name="HK2-Import-Bundles" value="org.glassfish.main.admingui.console-common,org.glassfish.hk2.hk2,org.glassfish.main.admingui.console-plugin-service, jakarta.servlet-api, jakarta.servlet.jsp-api, jakarta.el-api, org.glassfish.jakarta.el, org.glassfish.jsftemplating, org.glassfish.main.admingui.dataprovider" />
->>>>>>> 3eb1a8d0
                                     </manifest>
                                 </jar>
                                 <delete dir="target/temp" />
