--- conflicted
+++ resolved
@@ -56,41 +56,20 @@
         return dataStructure;
     }
 
-<<<<<<< HEAD
-    private static DataStructure initializeCustomDataStructureInPrivilegedMode(final String className, final String parameters, final int maxPoolSize, final ResourceHandler handler, final String strategyClass) throws PoolingException {
+    private static DataStructure initializeCustomDataStructureInPrivilegedMode(final String className, final String parameters, final int maxPoolSize, final ResourceHandler handler) throws PoolingException {
         Object result = null;
         try {
-            result = initializeDataStructure(className, parameters, maxPoolSize, handler, strategyClass);
+            result = initializeDataStructure(className, parameters, maxPoolSize, handler);
         } catch (Exception e) {
             _logger.log(WARNING, "pool.datastructure.init.failure", className);
             _logger.log(WARNING, "pool.datastructure.init.failure.exception", e);
         }
 
-        if (result == null) {
-=======
-    private static DataStructure initializeCustomDataStructureInPrivilegedMode(final String className, final String parameters, final int maxPoolSize, final ResourceHandler handler) throws PoolingException {
-        Object result = AccessController.doPrivileged(new PrivilegedAction<Object>() {
-            @Override
-            public Object run() {
-
-                Object result = null;
-                try {
-                    result = initializeDataStructure(className, parameters, maxPoolSize, handler);
-                } catch (Exception e) {
-                    _logger.log(WARNING, "pool.datastructure.init.failure", className);
-                    _logger.log(WARNING, "pool.datastructure.init.failure.exception", e);
-                }
-                return result;
-            }
-        });
         if (result != null) {
             return (DataStructure) result;
         } else {
->>>>>>> f8ea1ee1
             throw new PoolingException("Unable to initalize custom DataStructure : " + className);
         }
-
-        return (DataStructure) result;
     }
 
     private static DataStructure initializeDataStructure(String className, String parameters, int maxPoolSize, ResourceHandler handler) throws Exception {
