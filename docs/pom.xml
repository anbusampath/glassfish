<?xml version="1.0" encoding="UTF-8"?>
<!--

    Copyright (c) 2022, 2024 Contributors to the Eclipse Foundation.
    Copyright (c) 2017, 2021 Oracle and/or its affiliates. All rights reserved.

    This program and the accompanying materials are made available under the
    terms of the Eclipse Public License v. 2.0, which is available at
    http://www.eclipse.org/legal/epl-2.0.

    This Source Code may also be made available under the following Secondary
    Licenses when the conditions for such availability set forth in the
    Eclipse Public License v. 2.0 are satisfied: GNU General Public License,
    version 2 with the GNU Classpath Exception, which is available at
    https://www.gnu.org/software/classpath/license.html.

    SPDX-License-Identifier: EPL-2.0 OR GPL-2.0 WITH Classpath-exception-2.0

-->

<project xmlns="http://maven.apache.org/POM/4.0.0" xmlns:xsi="http://www.w3.org/2001/XMLSchema-instance" xsi:schemaLocation="http://maven.apache.org/POM/4.0.0 http://maven.apache.org/maven-v4_0_0.xsd">
    <modelVersion>4.0.0</modelVersion>
    <parent>
        <groupId>org.glassfish.main</groupId>
        <artifactId>glassfish-parent</artifactId>
        <version>8.0.0-SNAPSHOT</version>
        <relativePath>../appserver</relativePath>
    </parent>
    <groupId>org.glassfish.main.docs</groupId>
    <artifactId>docs</artifactId>
    <packaging>pom</packaging>
    <name>Eclipse GlassFish Documentation</name>

    <properties>
        <project.build.sourceEncoding>UTF-8</project.build.sourceEncoding>
        <glassfish.version.5x>5.1.0</glassfish.version.5x>
        <glassfish.version.6x>6.2.5</glassfish.version.6x>
<<<<<<< HEAD
        <glassfish.version.7x>7.0.19</glassfish.version.7x>
=======
        <glassfish.version.7x>7.0.21</glassfish.version.7x>
>>>>>>> a2a19938
        <glassfish.version.latest>${glassfish.version.7x}</glassfish.version.latest>
        <glassfish.version.7x.artifact>${glassfish.version.7x}</glassfish.version.7x.artifact>
    </properties>

    <modules>
        <module>parent</module>
        <module>website</module>
        <module>add-on-component-development-guide</module>
        <module>administration-guide</module>
        <module>application-deployment-guide</module>
        <module>application-development-guide</module>
        <module>deployment-planning-guide</module>
        <module>embedded-server-guide</module>
        <module>error-messages-reference</module>
        <module>ha-administration-guide</module>
        <module>installation-guide</module>
        <module>performance-tuning-guide</module>
        <module>quick-start-guide</module>
        <module>reference-manual</module>
        <module>release-notes</module>
        <module>security-guide</module>
        <module>troubleshooting-guide</module>
        <module>upgrade-guide</module>
        <module>distribution</module>
        <module>sample-app</module>
    </modules>
</project><|MERGE_RESOLUTION|>--- conflicted
+++ resolved
@@ -35,11 +35,7 @@
         <project.build.sourceEncoding>UTF-8</project.build.sourceEncoding>
         <glassfish.version.5x>5.1.0</glassfish.version.5x>
         <glassfish.version.6x>6.2.5</glassfish.version.6x>
-<<<<<<< HEAD
-        <glassfish.version.7x>7.0.19</glassfish.version.7x>
-=======
         <glassfish.version.7x>7.0.21</glassfish.version.7x>
->>>>>>> a2a19938
         <glassfish.version.latest>${glassfish.version.7x}</glassfish.version.latest>
         <glassfish.version.7x.artifact>${glassfish.version.7x}</glassfish.version.7x.artifact>
     </properties>
