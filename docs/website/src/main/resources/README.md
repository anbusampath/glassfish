--- conflicted
+++ resolved
@@ -9,17 +9,10 @@
 
 ## Latest News
 
-<<<<<<< HEAD
-## April 14, 2021 -- Eclipse GlassFish 6.1 Release Candidate
 
-GlassFish 6.1 release candidate is now available for download and trials. 
-Further details and download links are available from the [GlassFish Download page](https://eclipse-ee4j.github.io/glassfish/download).
-
-=======
 ## April 14, 2021 -- Eclipse GlassFish 6.1 RC1 Available
 
 This is the first release candidate of Eclipse GlassFish 6.1 and is available for [download](https://glassfish.org/download). Eclipse GlassFish 6.1 is targetted to be a Compatible Implementation of Jakarta EE 9.1. Note this release requires JDK 11. The final release is scheduled to coincide with the final release of Jakarta EE 9.1.
->>>>>>> 8ecf8e6a
 
 ## December 31, 2020 -- Eclipse GlassFish 6 Stable Release
 
