/*
 * Copyright (c) 2018-2020 Oracle and/or its affiliates. All rights reserved.
 *
 * This program and the accompanying materials are made available under the
 * terms of the Eclipse Public License v. 2.0, which is available at
 * http://www.eclipse.org/legal/epl-2.0.
 *
 * This Source Code may also be made available under the following Secondary
 * Licenses when the conditions for such availability set forth in the
 * Eclipse Public License v. 2.0 are satisfied: GNU General Public License,
 * version 2 with the GNU Classpath Exception, which is available at
 * https://www.gnu.org/software/classpath/license.html.
 *
 * SPDX-License-Identifier: EPL-2.0 OR GPL-2.0 WITH Classpath-exception-2.0
 */

// list of test ids
def jobs = [
  "web_jsp",
  //"web_servlet",
  //"web_web-container",
  //"web_group-1",
  //"sqe_smoke_all",
  //"security_all",
  //"admin-cli-group-1",
  //"admin-cli-group-2",
  //"admin-cli-group-3",
  //"admin-cli-group-4",
  //"admin-cli-group-5",
  "deployment_all",
  //"deployment_cluster_all",
  "ejb_group_1",
  "ejb_group_2",
  "ejb_group_3",
  //"ejb_timer_cluster_all",
  "ejb_web_all",
  //"transaction-ee-1",
  //"transaction-ee-2",
  //"transaction-ee-3",
  //"transaction-ee-4",
  "cdi_all",
  "ql_gf_full_profile_all",
  "ql_gf_nucleus_all",
  "ql_gf_web_profile_all",
  // TODO fix this test suite (fails because of no test descriptor)
  //"ql_gf_embedded_profile_all",
  "nucleus_admin_all",
  //"cts_smoke_group-1",
  //"cts_smoke_group-2",
  //"cts_smoke_group-3",
  //"cts_smoke_group-4",
  //"cts_smoke_group-5",
  //"servlet_tck_servlet-api-servlet",
  //"servlet_tck_servlet-api-servlet-http",
  //"servlet_tck_servlet-compat",
  //"servlet_tck_servlet-pluggability",
  //"servlet_tck_servlet-spec",
  //"findbugs_all",
  //"findbugs_low_priority_all",
  "jdbc_all",
  //"jms_all",
  //"copyright",
  "batch_all",
  //"naming_all",
  "persistence_all",
  //"webservice_all",
  "connector_group_1",
  "connector_group_2",
  "connector_group_3",
  "connector_group_4"
]

// the label is unique and identifies the pod descriptor and its resulting pods
// without this, the agent could be using a pod created from a different descriptor
env.label = "glassfish-ci-pod-${UUID.randomUUID().toString()}"

def parallelStagesMap = jobs.collectEntries {
  ["${it}": generateStage(it)]
}

def generateStage(job) {
    return {
        podTemplate(label: env.label) {
            node(label) {
                stage("${job}") {
                    container('glassfish-ci') {
                      // do the scm checkout
                      retry(10) {
                        sleep 60
                        checkout scm
                      }
                      // run the test
                      unstash 'build-bundles'
                      try {
                          retry(3) {
                              timeout(time: 2, unit: 'HOURS') {
                                sh "./appserver/tests/gftest.sh run_test ${job}"
                              }
                          }
                      } finally {
                        // archive what we can...
                        archiveArtifacts artifacts: "${job}-results.tar.gz"
                        junit testResults: 'results/junitreports/*.xml', allowEmptyResults: false
                      }
                    }
                }
            }
        }
    }
}

pipeline {
  options {
    // keep at most 50 builds
    buildDiscarder(logRotator(numToKeepStr: '50'))
    // preserve the stashes to allow re-running a test stage
    preserveStashes()
    // issue related to default 'implicit' checkout, disable it
    skipDefaultCheckout()
    // abort pipeline if previous stage is unstable
    skipStagesAfterUnstable()
    // show timestamps in logs
    timestamps()
    // global timeout, abort after 6 hours
    timeout(time: 6, unit: 'HOURS')
  }
  agent {
    kubernetes {
      label "${env.label}"
      defaultContainer 'glassfish-ci'
      yaml """
apiVersion: v1
kind: Pod
metadata:
spec:
  volumes:
    - name: settings-xml
      secret:
        secretName: m2-secret-dir
        items:
        - key: settings.xml
          path: settings.xml
    - name: settings-security-xml
      secret:
        secretName: m2-secret-dir
        items:
        - key: settings-security.xml
          path: settings-security.xml
<<<<<<< HEAD
=======
    - name: maven-repo-shared-storage
      persistentVolumeClaim:
       claimName: glassfish-maven-repo-storage
>>>>>>> 59f8df6c
    - name: maven-repo-local-storage
      emptyDir: {}
  containers:
  - name: jnlp
    image: jenkins/jnlp-slave:alpine
    imagePullPolicy: IfNotPresent
    volumeMounts:
    env:
      - name: JAVA_TOOL_OPTIONS
        value: -Xmx1G
    resources:
      limits:
        memory: "1Gi"
        cpu: "1"
  - name: glassfish-ci
    image: ee4jglassfish/ci:jdk-8.181
    args:
    - cat
    tty: true
    imagePullPolicy: Always
    volumeMounts:
      - name: settings-xml
        mountPath: /home/jenkins/.m2/settings.xml
        subPath: settings.xml
        readOnly: true
      - name: settings-security-xml
        mountPath: /home/jenkins/.m2/settings-security.xml
        subPath: settings-security.xml
        readOnly: true
      - mountPath: /home/jenkins/.m2/repository
<<<<<<< HEAD
=======
        name: maven-repo-shared-storage
      - mountPath: "/home/jenkins/.m2/repository/org/glassfish/main"
>>>>>>> 59f8df6c
        name: maven-repo-local-storage
    env:
      - name: "MAVEN_OPTS"
        value: "-Duser.home=/home/jenkins"
      - name: "MVN_EXTRA"
        value: "--batch-mode -Dorg.slf4j.simpleLogger.log.org.apache.maven.cli.transfer.Slf4jMavenTransferListener=warn"
    resources:
      limits:
        memory: "7Gi"
        cpu: "3"
"""
    }
  }
  environment {
    S1AS_HOME = "${WORKSPACE}/glassfish6/glassfish"
    APS_HOME = "${WORKSPACE}/appserver/tests/appserv-tests"
    TEST_RUN_LOG = "${WORKSPACE}/tests-run.log"
    GF_INTERNAL_ENV = credentials('gf-internal-env')
  }
  stages {
    stage('build') {
      agent {
        kubernetes {
          label "${env.label}"
        }
      }
      steps {
        container('glassfish-ci') {
          timeout(time: 1, unit: 'HOURS') {
            checkout scm
            // do the build
            sh '''
<<<<<<< HEAD
              echo Catting settings.xml
              cat /home/jenkins/.m2/settings.xml
              
=======
>>>>>>> 59f8df6c
              echo Maven version
              mvn -v
              
              bash -xe ./gfbuild.sh build_re_dev
            '''
            archiveArtifacts artifacts: 'bundles/*.zip'
            junit testResults: 'test-results/build-unit-tests/results/junitreports/test_results_junit.xml'
            stash includes: 'bundles/*', name: 'build-bundles'
          }
        }
      }
    }
    stage('tests') {
      steps {
        script {
          parallel parallelStagesMap
        }
      }
    }
  }
}<|MERGE_RESOLUTION|>--- conflicted
+++ resolved
@@ -146,12 +146,6 @@
         items:
         - key: settings-security.xml
           path: settings-security.xml
-<<<<<<< HEAD
-=======
-    - name: maven-repo-shared-storage
-      persistentVolumeClaim:
-       claimName: glassfish-maven-repo-storage
->>>>>>> 59f8df6c
     - name: maven-repo-local-storage
       emptyDir: {}
   containers:
@@ -182,11 +176,6 @@
         subPath: settings-security.xml
         readOnly: true
       - mountPath: /home/jenkins/.m2/repository
-<<<<<<< HEAD
-=======
-        name: maven-repo-shared-storage
-      - mountPath: "/home/jenkins/.m2/repository/org/glassfish/main"
->>>>>>> 59f8df6c
         name: maven-repo-local-storage
     env:
       - name: "MAVEN_OPTS"
@@ -219,12 +208,6 @@
             checkout scm
             // do the build
             sh '''
-<<<<<<< HEAD
-              echo Catting settings.xml
-              cat /home/jenkins/.m2/settings.xml
-              
-=======
->>>>>>> 59f8df6c
               echo Maven version
               mvn -v
               
