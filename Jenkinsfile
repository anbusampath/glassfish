/*
 * Copyright (c) 2022, 2023 Contributors to the Eclipse Foundation
 * Copyright (c) 2018, 2021 Oracle and/or its affiliates. All rights reserved.
 *
 * This program and the accompanying materials are made available under the
 * terms of the Eclipse Public License v. 2.0, which is available at
 * http://www.eclipse.org/legal/epl-2.0.
 *
 * This Source Code may also be made available under the following Secondary
 * Licenses when the conditions for such availability set forth in the
 * Eclipse Public License v. 2.0 are satisfied: GNU General Public License,
 * version 2 with the GNU Classpath Exception, which is available at
 * https://www.gnu.org/software/classpath/license.html.
 *
 * SPDX-License-Identifier: EPL-2.0 OR GPL-2.0 WITH Classpath-exception-2.0
 */


def dumpSysInfo() {
  sh """
    id || true
    uname -a || true
    env | sort || true
    df -h || true
    \${JAVA_HOME}/bin/jcmd || true
    mvn -version || true
    ant -version || true
    ps -e -o start,etime,pid,rss,drs,command || true
    cat /proc/cpuinfo || true
    cat /proc/meminfo || true
  """
}

def antjobs = [
  "cdi_all",
  "ql_gf_full_profile_all",
  "ql_gf_web_profile_all",
  "web_jsp",
  "ejb_group_1",
  "ejb_group_2",
  "ejb_group_3",
  "ejb_group_embedded",
  "batch_all",
  "connector_group_1",
  "connector_group_2",
  "connector_group_3",
  "connector_group_4",
  "jdbc_all",
  "persistence_all",
  "naming_all",
  "deployment_all",
  "security_all",
  "webservice_all"
]

def parallelStagesMap = antjobs.collectEntries {
  ["${it}": generateAntPodTemplate(it)]
}

def generateAntPodTemplate(job) {
  return {
    node {
      stage("${job}") {
        unstash 'build-bundles'
        try {
          timeout(time: 1, unit: 'HOURS') {
            withAnt(installation: 'apache-ant-latest') {
              dumpSysInfo()
              sh """
                mkdir -p ${WORKSPACE}/appserver/tests
                tar -xzf ${WORKSPACE}/bundles/appserv_tests.tar.gz -C ${WORKSPACE}/appserver/tests
                export CLASSPATH=${WORKSPACE}/glassfish8/javadb
                ${WORKSPACE}/appserver/tests/gftest.sh run_test ${job}
              """
            }
          }
        } finally {
          archiveArtifacts artifacts: "${job}-results.tar.gz"
          junit testResults: 'results/junitreports/*.xml', allowEmptyResults: false
        }
      }
    }
  }
}

pipeline {

  agent {
    kubernetes {
      inheritFrom "basic"
      yaml """
apiVersion: v1
kind: Pod
spec:
  containers:
  - name: maven
    image: maven:3.9.6-eclipse-temurin-21
    command:
    - cat
    tty: true
    env:
    - name: "HOME"
      value: "/home/jenkins"
    - name: "MAVEN_OPTS"
      value: "-Duser.home=/home/jenkins -Xmx2500m -Xss768k -XX:+UseG1GC -XX:+UseStringDeduplication"
    volumeMounts:
    - name: "jenkins-home"
      mountPath: "/home/jenkins"
      readOnly: false
    - name: maven-repo-shared-storage
      mountPath: /home/jenkins/.m2/repository
    - name: settings-xml
      mountPath: /home/jenkins/.m2/settings.xml
      subPath: settings.xml
      readOnly: true
    - name: settings-security-xml
      mountPath: /home/jenkins/.m2/settings-security.xml
      subPath: settings-security.xml
      readOnly: true
    - name: maven-repo-local-storage
      mountPath: "/home/jenkins/.m2/repository/org/glassfish/main"
    resources:
      limits:
        memory: "8Gi"
        cpu: "6000m"
      requests:
        memory: "8Gi"
        cpu: "6000m"
  volumes:
  - name: "jenkins-home"
    emptyDir: {}
  - name: maven-repo-shared-storage
    persistentVolumeClaim:
      claimName: glassfish-maven-repo-storage
  - name: settings-xml
    secret:
      secretName: m2-secret-dir
      items:
      - key: settings.xml
        path: settings.xml
  - name: settings-security-xml
    secret:
      secretName: m2-secret-dir
      items:
      - key: settings-security.xml
        path: settings-security.xml
  - name: maven-repo-local-storage
    emptyDir: {}
"""
    }
  }

  environment {
    S1AS_HOME = "${WORKSPACE}/glassfish8/glassfish"
    APS_HOME = "${WORKSPACE}/appserver/tests/appserv-tests"
    TEST_RUN_LOG = "${WORKSPACE}/tests-run.log"
    GF_INTERNAL_ENV = credentials('gf-internal-env')
    PORT_ADMIN=4848
    PORT_HTTP=8080
    PORT_HTTPS=8181
  }

  options {
    buildDiscarder(logRotator(numToKeepStr: '10'))

    // to allow re-running a test stage
    preserveStashes()

    // issue related to default 'implicit' checkout, disable it
    skipDefaultCheckout()

    // abort pipeline if previous stage is unstable
    skipStagesAfterUnstable()

    // show timestamps in logs
    timestamps()

    // global timeout, abort after 6 hours
    timeout(time: 6, unit: 'HOURS')
  }

  stages {

    stage('build') {
      steps {
        checkout scm
        container('maven') {
          dumpSysInfo()
          sh '''
<<<<<<< HEAD
            # validate all modules (catching ie. wrong versions)
            mvn validate -Ptck,staging -T4C
=======
            # Validate the structure in all submodules (especially version ids)
            mvn -B -e -fae clean validate -Ptck,set-version-id,staging
>>>>>>> cb81dc4b
            # Until we fix ANTLR in cmp-support-sqlstore, broken in parallel builds. Just -Pfast after the fix.
            mvn -B -e install -Pfastest,staging -T4C
            ./gfbuild.sh archive_bundles
            ./gfbuild.sh archive_embedded
            mvn -B -e clean -Pstaging
            tar -c -C ${WORKSPACE}/appserver/tests common_test.sh gftest.sh appserv-tests quicklook | gzip --fast > ${WORKSPACE}/bundles/appserv_tests.tar.gz
            ls -la ${WORKSPACE}/bundles
            ls -la ${WORKSPACE}/embedded
          '''
        }
        archiveArtifacts artifacts: 'bundles/*.zip', onlyIfSuccessful: true
        archiveArtifacts artifacts: 'embedded/*', onlyIfSuccessful: true
        stash includes: 'bundles/*', name: 'build-bundles'
      }
    }
    stage('mvn-tests') {
      steps {
        checkout scm
        container('maven') {
          dumpSysInfo()
          timeout(time: 1, unit: 'HOURS') {
            sh '''
                mvn -B -e clean install -Pstaging,qa
            '''
          }
        }
      }
      post {
        always {
          archiveArtifacts artifacts: "**/server.log*", onlyIfSuccessful: false
          junit testResults: '**/*-reports/*.xml', allowEmptyResults: false
        }
      }
    }
    stage('ant-tests') {
      agent {
        kubernetes {
          inheritFrom 'basic'
        }
      }
      tools {
        jdk 'temurin-jdk21-latest'
        maven 'apache-maven-3.9.5'
      }
      steps {
        script {
          parallel parallelStagesMap
        }
      }
    }
    stage('docs') {
      steps {
        checkout scm
        container('maven') {
          dumpSysInfo()
          timeout(time: 1, unit: 'HOURS') {
            sh '''
                mvn -B -e clean install -Pstaging -f docs -amd
            '''
          }
        }
      }
    }
  }
}

<|MERGE_RESOLUTION|>--- conflicted
+++ resolved
@@ -187,13 +187,8 @@
         container('maven') {
           dumpSysInfo()
           sh '''
-<<<<<<< HEAD
-            # validate all modules (catching ie. wrong versions)
-            mvn validate -Ptck,staging -T4C
-=======
             # Validate the structure in all submodules (especially version ids)
             mvn -B -e -fae clean validate -Ptck,set-version-id,staging
->>>>>>> cb81dc4b
             # Until we fix ANTLR in cmp-support-sqlstore, broken in parallel builds. Just -Pfast after the fix.
             mvn -B -e install -Pfastest,staging -T4C
             ./gfbuild.sh archive_bundles
