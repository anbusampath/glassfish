--- conflicted
+++ resolved
@@ -39,38 +39,6 @@
 }
 
 def generateStage(job) {
-<<<<<<< HEAD
-    return {
-        podTemplate(label: env.label) {
-            node(label) {
-                stage("${job}") {
-                    container('glassfish-ci') {
-                      // do the scm checkout
-                      retry(10) {
-                        sleep 60
-                        checkout scm
-                      }
-
-                      // run the test
-                      unstash 'build-bundles'
-
-                      try {
-                          retry(3) {
-                              timeout(time: 2, unit: 'HOURS') {
-                                sh """
-                                  export CLASSPATH=$WORKSPACE/glassfish7/javadb
-                                  ./appserver/tests/gftest.sh run_test ${job}
-                                """
-                              }
-                          }
-                      } finally {
-                        // archive what we can...
-                        archiveArtifacts artifacts: "${job}-results.tar.gz"
-                        junit testResults: 'results/junitreports/*.xml', allowEmptyResults: false
-                      }
-                    }
-                }
-=======
   if (job == 'verifyPhase') {
     return generateMvnPodTemplate(job)
   } else {
@@ -103,7 +71,6 @@
                 mvn clean install
               """
               junit testResults: '**/*-reports/*.xml', allowEmptyResults: false
->>>>>>> 0664faee
             }
           }
         }
